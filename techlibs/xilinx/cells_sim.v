/*
 *  yosys -- Yosys Open SYnthesis Suite
 *
 *  Copyright (C) 2012  Clifford Wolf <clifford@clifford.at>
 *
 *  Permission to use, copy, modify, and/or distribute this software for any
 *  purpose with or without fee is hereby granted, provided that the above
 *  copyright notice and this permission notice appear in all copies.
 *
 *  THE SOFTWARE IS PROVIDED "AS IS" AND THE AUTHOR DISCLAIMS ALL WARRANTIES
 *  WITH REGARD TO THIS SOFTWARE INCLUDING ALL IMPLIED WARRANTIES OF
 *  MERCHANTABILITY AND FITNESS. IN NO EVENT SHALL THE AUTHOR BE LIABLE FOR
 *  ANY SPECIAL, DIRECT, INDIRECT, OR CONSEQUENTIAL DAMAGES OR ANY DAMAGES
 *  WHATSOEVER RESULTING FROM LOSS OF USE, DATA OR PROFITS, WHETHER IN AN
 *  ACTION OF CONTRACT, NEGLIGENCE OR OTHER TORTIOUS ACTION, ARISING OUT OF
 *  OR IN CONNECTION WITH THE USE OR PERFORMANCE OF THIS SOFTWARE.
 *
 */

// See Xilinx UG953 and UG474 for a description of the cell types below.
// http://www.xilinx.com/support/documentation/user_guides/ug474_7Series_CLB.pdf
// http://www.xilinx.com/support/documentation/sw_manuals/xilinx2014_4/ug953-vivado-7series-libraries.pdf

module VCC(output P);
  assign P = 1;
endmodule

module GND(output G);
  assign G = 0;
endmodule

module IBUF(
    output O,
    (* iopad_external_pin *)
    input I);
  parameter IOSTANDARD = "default";
  parameter IBUF_LOW_PWR = 0;
  assign O = I;
endmodule

module IBUFG(
    output O,
    (* iopad_external_pin *)
    input I);
  parameter CAPACITANCE = "DONT_CARE";
  parameter IBUF_DELAY_VALUE = "0";
  parameter IBUF_LOW_PWR = "TRUE";
  parameter IOSTANDARD = "DEFAULT";
  assign O = I;
endmodule

module OBUF(
    (* iopad_external_pin *)
    output O,
    input I);
  parameter IOSTANDARD = "default";
  parameter DRIVE = 12;
  parameter SLEW = "SLOW";
  assign O = I;
endmodule

module IOBUF (
    (* iopad_external_pin *)
    inout IO,
    output O,
    input I,
    input T
);
    parameter integer DRIVE = 12;
    parameter IBUF_LOW_PWR = "TRUE";
    parameter IOSTANDARD = "DEFAULT";
    parameter SLEW = "SLOW";
    assign IO = T ? 1'bz : I;
    assign O = IO;
endmodule

module OBUFT (
    (* iopad_external_pin *)
    output O,
    input I,
    input T
);
    parameter CAPACITANCE = "DONT_CARE";
    parameter integer DRIVE = 12;
    parameter IOSTANDARD = "DEFAULT";
    parameter SLEW = "SLOW";
    assign O = T ? 1'bz : I;
endmodule

module BUFG(
    (* clkbuf_driver *)
    output O,
    input I);

  assign O = I;
endmodule

module BUFGCTRL(
    (* clkbuf_driver *)
    output O,
    input I0, input I1,
    (* invertible_pin = "IS_S0_INVERTED" *)
    input S0,
    (* invertible_pin = "IS_S1_INVERTED" *)
    input S1,
    (* invertible_pin = "IS_CE0_INVERTED" *)
    input CE0,
    (* invertible_pin = "IS_CE1_INVERTED" *)
    input CE1,
    (* invertible_pin = "IS_IGNORE0_INVERTED" *)
    input IGNORE0,
    (* invertible_pin = "IS_IGNORE1_INVERTED" *)
    input IGNORE1);

parameter [0:0] INIT_OUT = 1'b0;
parameter PRESELECT_I0 = "FALSE";
parameter PRESELECT_I1 = "FALSE";
parameter [0:0] IS_CE0_INVERTED = 1'b0;
parameter [0:0] IS_CE1_INVERTED = 1'b0;
parameter [0:0] IS_S0_INVERTED = 1'b0;
parameter [0:0] IS_S1_INVERTED = 1'b0;
parameter [0:0] IS_IGNORE0_INVERTED = 1'b0;
parameter [0:0] IS_IGNORE1_INVERTED = 1'b0;

wire I0_internal = ((CE0 ^ IS_CE0_INVERTED) ? I0 : INIT_OUT);
wire I1_internal = ((CE1 ^ IS_CE1_INVERTED) ? I1 : INIT_OUT);
wire S0_true = (S0 ^ IS_S0_INVERTED);
wire S1_true = (S1 ^ IS_S1_INVERTED);

assign O = S0_true ? I0_internal : (S1_true ? I1_internal : INIT_OUT);

endmodule

module BUFHCE(
    (* clkbuf_driver *)
    output O,
    input I,
    (* invertible_pin = "IS_CE_INVERTED" *)
    input CE);

parameter [0:0] INIT_OUT = 1'b0;
parameter CE_TYPE = "SYNC";
parameter [0:0] IS_CE_INVERTED = 1'b0;

assign O = ((CE ^ IS_CE_INVERTED) ? I : INIT_OUT);

endmodule

// module OBUFT(output O, input I, T);
//   assign O = T ? 1'bz : I;
// endmodule

// module IOBUF(inout IO, output O, input I, T);
//   assign O = IO, IO = T ? 1'bz : I;
// endmodule

module INV(
    (* clkbuf_inv = "I" *)
    output O,
    input I
);
  assign O = !I;
endmodule

module LUT1(output O, input I0);
  parameter [1:0] INIT = 0;
  assign O = I0 ? INIT[1] : INIT[0];
endmodule

module LUT2(output O, input I0, I1);
  parameter [3:0] INIT = 0;
  wire [ 1: 0] s1 = I1 ? INIT[ 3: 2] : INIT[ 1: 0];
  assign O = I0 ? s1[1] : s1[0];
endmodule

module LUT3(output O, input I0, I1, I2);
  parameter [7:0] INIT = 0;
  wire [ 3: 0] s2 = I2 ? INIT[ 7: 4] : INIT[ 3: 0];
  wire [ 1: 0] s1 = I1 ?   s2[ 3: 2] :   s2[ 1: 0];
  assign O = I0 ? s1[1] : s1[0];
endmodule

module LUT4(output O, input I0, I1, I2, I3);
  parameter [15:0] INIT = 0;
  wire [ 7: 0] s3 = I3 ? INIT[15: 8] : INIT[ 7: 0];
  wire [ 3: 0] s2 = I2 ?   s3[ 7: 4] :   s3[ 3: 0];
  wire [ 1: 0] s1 = I1 ?   s2[ 3: 2] :   s2[ 1: 0];
  assign O = I0 ? s1[1] : s1[0];
endmodule

module LUT5(output O, input I0, I1, I2, I3, I4);
  parameter [31:0] INIT = 0;
  wire [15: 0] s4 = I4 ? INIT[31:16] : INIT[15: 0];
  wire [ 7: 0] s3 = I3 ?   s4[15: 8] :   s4[ 7: 0];
  wire [ 3: 0] s2 = I2 ?   s3[ 7: 4] :   s3[ 3: 0];
  wire [ 1: 0] s1 = I1 ?   s2[ 3: 2] :   s2[ 1: 0];
  assign O = I0 ? s1[1] : s1[0];
endmodule

module LUT6(output O, input I0, I1, I2, I3, I4, I5);
  parameter [63:0] INIT = 0;
  wire [31: 0] s5 = I5 ? INIT[63:32] : INIT[31: 0];
  wire [15: 0] s4 = I4 ?   s5[31:16] :   s5[15: 0];
  wire [ 7: 0] s3 = I3 ?   s4[15: 8] :   s4[ 7: 0];
  wire [ 3: 0] s2 = I2 ?   s3[ 7: 4] :   s3[ 3: 0];
  wire [ 1: 0] s1 = I1 ?   s2[ 3: 2] :   s2[ 1: 0];
  assign O = I0 ? s1[1] : s1[0];
endmodule

module LUT6_2(output O6, output O5, input I0, I1, I2, I3, I4, I5);
  parameter [63:0] INIT = 0;
  wire [31: 0] s5 = I5 ? INIT[63:32] : INIT[31: 0];
  wire [15: 0] s4 = I4 ?   s5[31:16] :   s5[15: 0];
  wire [ 7: 0] s3 = I3 ?   s4[15: 8] :   s4[ 7: 0];
  wire [ 3: 0] s2 = I2 ?   s3[ 7: 4] :   s3[ 3: 0];
  wire [ 1: 0] s1 = I1 ?   s2[ 3: 2] :   s2[ 1: 0];
  assign O6 = I0 ? s1[1] : s1[0];

  wire [15: 0] s5_4 = I4 ? INIT[31:16] : INIT[15: 0];
  wire [ 7: 0] s5_3 = I3 ? s5_4[15: 8] : s5_4[ 7: 0];
  wire [ 3: 0] s5_2 = I2 ? s5_3[ 7: 4] : s5_3[ 3: 0];
  wire [ 1: 0] s5_1 = I1 ? s5_2[ 3: 2] : s5_2[ 1: 0];
  assign O5 = I0 ? s5_1[1] : s5_1[0];
endmodule

module MUXCY(output O, input CI, DI, S);
  assign O = S ? CI : DI;
endmodule

module MUXF5(output O, input I0, I1, S);
  assign O = S ? I1 : I0;
endmodule

module MUXF6(output O, input I0, I1, S);
  assign O = S ? I1 : I0;
endmodule

(* abc9_box_id = 1, lib_whitebox *)
module MUXF7(output O, input I0, I1, S);
  assign O = S ? I1 : I0;
endmodule

(* abc9_box_id = 2, lib_whitebox *)
module MUXF8(output O, input I0, I1, S);
  assign O = S ? I1 : I0;
endmodule

module MUXF9(output O, input I0, I1, S);
  assign O = S ? I1 : I0;
endmodule

module XORCY(output O, input CI, LI);
  assign O = CI ^ LI;
endmodule

(* abc9_box_id = 4, lib_whitebox *)
module CARRY4(
  (* abc9_carry *)
  output [3:0] CO,
  output [3:0] O,
  (* abc9_carry *)
  input        CI,
  input        CYINIT,
  input  [3:0] DI, S
);
  assign O = S ^ {CO[2:0], CI | CYINIT};
  assign CO[0] = S[0] ? CI | CYINIT : DI[0];
  assign CO[1] = S[1] ? CO[0] : DI[1];
  assign CO[2] = S[2] ? CO[1] : DI[2];
  assign CO[3] = S[3] ? CO[2] : DI[3];
endmodule

module CARRY8(
  output [7:0] CO,
  output [7:0] O,
  input        CI,
  input        CI_TOP,
  input  [7:0] DI, S
);
  parameter CARRY_TYPE = "SINGLE_CY8";
  wire CI4 = (CARRY_TYPE == "DUAL_CY4" ? CI_TOP : CO[3]);
  assign O = S ^ {CO[6:4], CI4, CO[2:0], CI};
  assign CO[0] = S[0] ? CI : DI[0];
  assign CO[1] = S[1] ? CO[0] : DI[1];
  assign CO[2] = S[2] ? CO[1] : DI[2];
  assign CO[3] = S[3] ? CO[2] : DI[3];
  assign CO[4] = S[4] ? CI4 : DI[4];
  assign CO[5] = S[5] ? CO[4] : DI[5];
  assign CO[6] = S[6] ? CO[5] : DI[6];
  assign CO[7] = S[7] ? CO[6] : DI[7];
endmodule

`ifdef _EXPLICIT_CARRY

module CARRY0(output CO_CHAIN, CO_FABRIC, O, input CI, CI_INIT, DI, S);
  parameter CYINIT_FABRIC = 0;
  wire CI_COMBINE;
  if(CYINIT_FABRIC) begin
    assign CI_COMBINE = CI_INIT;
  end else begin
    assign CI_COMBINE = CI;
  end
  assign CO_CHAIN = S ? CI_COMBINE : DI;
  assign CO_FABRIC = S ? CI_COMBINE : DI;
  assign O = S ^ CI_COMBINE;
endmodule

module CARRY(output CO_CHAIN, CO_FABRIC, O, input CI, DI, S);
  assign CO_CHAIN = S ? CI : DI;
  assign CO_FABRIC = S ? CI : DI;
  assign O = S ^ CI;
endmodule

`endif

module ORCY (output O, input CI, I);
  assign O = CI | I;
endmodule

module MULT_AND (output LO, input I0, I1);
  assign LO = I0 & I1;
endmodule

// Flip-flops and latches.

// Max delay from: https://github.com/SymbiFlow/prjxray-db/blob/34ea6eb08a63d21ec16264ad37a0a7b142ff6031/artix7/timings/CLBLL_L.sdf#L238-L250

(* abc9_box_id=1100, lib_whitebox, abc9_flop *)
module FDRE (
  (* abc9_arrival=303 *)
  output reg Q,
  (* clkbuf_sink *)
  (* invertible_pin = "IS_C_INVERTED" *)
  input C,
  input CE,
  (* invertible_pin = "IS_D_INVERTED" *)
  input D,
  (* invertible_pin = "IS_R_INVERTED" *)
  input R
);
  parameter [0:0] INIT = 1'b0;
  parameter [0:0] IS_C_INVERTED = 1'b0;
  parameter [0:0] IS_D_INVERTED = 1'b0;
  parameter [0:0] IS_R_INVERTED = 1'b0;
  initial Q <= INIT;
  generate case (|IS_C_INVERTED)
    1'b0: always @(posedge C) if (R == !IS_R_INVERTED) Q <= 1'b0; else if (CE) Q <= D ^ IS_D_INVERTED;
    1'b1: always @(negedge C) if (R == !IS_R_INVERTED) Q <= 1'b0; else if (CE) Q <= D ^ IS_D_INVERTED;
  endcase endgenerate
endmodule

(* abc9_box_id=1101, lib_whitebox, abc9_flop *)
module FDRE_1 (
<<<<<<< HEAD
=======
  (* abc9_arrival=303 *)
  output reg Q,
  (* clkbuf_sink *)
  input C,
  input CE, D, R
);
  parameter [0:0] INIT = 1'b0;
  initial Q <= INIT;
  always @(negedge C) if (R) Q <= 1'b0; else if (CE) Q <= D;
endmodule

(* abc9_box_id=1102, lib_whitebox, abc9_flop *)
module FDSE (
>>>>>>> 6e866030
  (* abc9_arrival=303 *)
  output reg Q,
  (* clkbuf_sink *)
  input C,
  input CE, D, R
);
  parameter [0:0] INIT = 1'b0;
  initial Q <= INIT;
  always @(negedge C) if (R) Q <= 1'b0; else if (CE) Q <= D;
endmodule

(* abc9_box_id=1103, lib_whitebox, abc9_flop *)
module FDSE_1 (
  (* abc9_arrival=303 *)
  output reg Q,
  (* clkbuf_sink *)
  input C,
  input CE, D, S
);
  parameter [0:0] INIT = 1'b1;
  initial Q <= INIT;
  always @(negedge C) if (S) Q <= 1'b1; else if (CE) Q <= D;
endmodule

module FDRSE (
  output reg Q,
  (* clkbuf_sink *)
  (* invertible_pin = "IS_C_INVERTED" *)
  input C,
  (* invertible_pin = "IS_CE_INVERTED" *)
  input CE,
  (* invertible_pin = "IS_D_INVERTED" *)
  input D,
  (* invertible_pin = "IS_R_INVERTED" *)
  input R,
  (* invertible_pin = "IS_S_INVERTED" *)
  input S
);
  parameter [0:0] INIT = 1'b0;
  parameter [0:0] IS_C_INVERTED = 1'b0;
  parameter [0:0] IS_CE_INVERTED = 1'b0;
  parameter [0:0] IS_D_INVERTED = 1'b0;
  parameter [0:0] IS_R_INVERTED = 1'b0;
  parameter [0:0] IS_S_INVERTED = 1'b0;
  initial Q <= INIT;
  wire c = C ^ IS_C_INVERTED;
  wire ce = CE ^ IS_CE_INVERTED;
  wire d = D ^ IS_D_INVERTED;
  wire r = R ^ IS_R_INVERTED;
  wire s = S ^ IS_S_INVERTED;
  always @(posedge c)
    if (r)
      Q <= 0;
    else if (s)
      Q <= 1;
    else if (ce)
      Q <= d;
endmodule

<<<<<<< HEAD
(* abc9_box_id=1102, lib_whitebox, abc9_flop *)
=======
(* abc9_box_id=1104, lib_whitebox, abc9_flop *)
>>>>>>> 6e866030
module FDCE (
  (* abc9_arrival=303 *)
  output reg Q,
  (* clkbuf_sink *)
  (* invertible_pin = "IS_C_INVERTED" *)
  input C,
  input CE,
  (* invertible_pin = "IS_CLR_INVERTED" *)
  input CLR,
  (* invertible_pin = "IS_D_INVERTED" *)
  input D
);
  parameter [0:0] INIT = 1'b0;
  parameter [0:0] IS_C_INVERTED = 1'b0;
  parameter [0:0] IS_D_INVERTED = 1'b0;
  parameter [0:0] IS_CLR_INVERTED = 1'b0;
  initial Q <= INIT;
  generate case ({|IS_C_INVERTED, |IS_CLR_INVERTED})
    2'b00: always @(posedge C, posedge CLR) if ( CLR) Q <= 1'b0; else if (CE) Q <= D ^ IS_D_INVERTED;
    2'b01: always @(posedge C, negedge CLR) if (!CLR) Q <= 1'b0; else if (CE) Q <= D ^ IS_D_INVERTED;
    2'b10: always @(negedge C, posedge CLR) if ( CLR) Q <= 1'b0; else if (CE) Q <= D ^ IS_D_INVERTED;
    2'b11: always @(negedge C, negedge CLR) if (!CLR) Q <= 1'b0; else if (CE) Q <= D ^ IS_D_INVERTED;
  endcase endgenerate
endmodule

<<<<<<< HEAD
(* abc9_box_id=1103, lib_whitebox, abc9_flop *)
module FDCE_1 (
=======
(* abc9_box_id=1105, lib_whitebox, abc9_flop *)
module FDCE_1 (
  (* abc9_arrival=303 *)
  output reg Q,
  (* clkbuf_sink *)
  input C,
  input CE, D, CLR
);
  parameter [0:0] INIT = 1'b0;
  initial Q <= INIT;
  always @(negedge C, posedge CLR) if (CLR) Q <= 1'b0; else if (CE) Q <= D;
endmodule

(* abc9_box_id=1106, lib_whitebox, abc9_flop *)
module FDPE (
>>>>>>> 6e866030
  (* abc9_arrival=303 *)
  output reg Q,
  (* clkbuf_sink *)
  input C,
  input CE, D, CLR
);
  parameter [0:0] INIT = 1'b0;
  initial Q <= INIT;
  always @(negedge C, posedge CLR) if (CLR) Q <= 1'b0; else if (CE) Q <= D;
endmodule

(* abc9_box_id=1107, lib_whitebox, abc9_flop *)
module FDPE_1 (
  (* abc9_arrival=303 *)
  output reg Q,
  (* clkbuf_sink *)
  input C,
  input CE, D, PRE
);
  parameter [0:0] INIT = 1'b1;
  initial Q <= INIT;
  always @(negedge C, posedge PRE) if (PRE) Q <= 1'b1; else if (CE) Q <= D;
endmodule

module FDCPE (
  output wire Q,
  (* clkbuf_sink *)
  (* invertible_pin = "IS_C_INVERTED" *)
  input C,
  input CE,
  (* invertible_pin = "IS_CLR_INVERTED" *)
  input CLR,
  input D,
  (* invertible_pin = "IS_PRE_INVERTED" *)
  input PRE
);
  parameter [0:0] INIT = 1'b0;
  parameter [0:0] IS_C_INVERTED = 1'b0;
  parameter [0:0] IS_CLR_INVERTED = 1'b0;
  parameter [0:0] IS_PRE_INVERTED = 1'b0;
  wire c = C ^ IS_C_INVERTED;
  wire clr = CLR ^ IS_CLR_INVERTED;
  wire pre = PRE ^ IS_PRE_INVERTED;
  // Hacky model to avoid simulation-synthesis mismatches.
  reg qc, qp, qs;
  initial qc = INIT;
  initial qp = INIT;
  initial qs = 0;
  always @(posedge c, posedge clr) begin
    if (clr)
      qc <= 0;
    else if (CE)
      qc <= D;
  end
  always @(posedge c, posedge pre) begin
    if (pre)
      qp <= 1;
    else if (CE)
      qp <= D;
  end
  always @* begin
    if (clr)
      qs <= 0;
    else if (pre)
      qs <= 1;
  end
  assign Q = qs ? qp : qc;
endmodule

<<<<<<< HEAD
(* abc9_box_id=1104, lib_whitebox, abc9_flop *)
module FDPE (
  (* abc9_arrival=303 *)
  output reg Q,
  (* clkbuf_sink *)
  (* invertible_pin = "IS_C_INVERTED" *)
  input C,
  input CE,
  (* invertible_pin = "IS_D_INVERTED" *)
  input D,
  (* invertible_pin = "IS_PRE_INVERTED" *)
  input PRE
);
  parameter [0:0] INIT = 1'b1;
  parameter [0:0] IS_C_INVERTED = 1'b0;
  parameter [0:0] IS_D_INVERTED = 1'b0;
  parameter [0:0] IS_PRE_INVERTED = 1'b0;
  initial Q <= INIT;
  generate case ({|IS_C_INVERTED, |IS_PRE_INVERTED})
    2'b00: always @(posedge C, posedge PRE) if ( PRE) Q <= 1'b1; else if (CE) Q <= D ^ IS_D_INVERTED;
    2'b01: always @(posedge C, negedge PRE) if (!PRE) Q <= 1'b1; else if (CE) Q <= D ^ IS_D_INVERTED;
    2'b10: always @(negedge C, posedge PRE) if ( PRE) Q <= 1'b1; else if (CE) Q <= D ^ IS_D_INVERTED;
    2'b11: always @(negedge C, negedge PRE) if (!PRE) Q <= 1'b1; else if (CE) Q <= D ^ IS_D_INVERTED;
  endcase endgenerate
endmodule

(* abc9_box_id=1105, lib_whitebox, abc9_flop *)
module FDPE_1 (
  (* abc9_arrival=303 *)
  output reg Q,
  (* clkbuf_sink *)
  input C,
  input CE, D, PRE
);
  parameter [0:0] INIT = 1'b1;
  initial Q <= INIT;
  always @(negedge C, posedge PRE) if (PRE) Q <= 1'b1; else if (CE) Q <= D;
endmodule

(* abc9_box_id=1106, lib_whitebox, abc9_flop *)
module FDSE (
  (* abc9_arrival=303 *)
  output reg Q,
  (* clkbuf_sink *)
  (* invertible_pin = "IS_C_INVERTED" *)
  input C,
  input CE,
  (* invertible_pin = "IS_D_INVERTED" *)
  input D,
  (* invertible_pin = "IS_S_INVERTED" *)
  input S
);
  parameter [0:0] INIT = 1'b1;
  parameter [0:0] IS_C_INVERTED = 1'b0;
  parameter [0:0] IS_D_INVERTED = 1'b0;
  parameter [0:0] IS_S_INVERTED = 1'b0;
  initial Q <= INIT;
  generate case (|IS_C_INVERTED)
    1'b0: always @(posedge C) if (S == !IS_S_INVERTED) Q <= 1'b1; else if (CE) Q <= D ^ IS_D_INVERTED;
    1'b1: always @(negedge C) if (S == !IS_S_INVERTED) Q <= 1'b1; else if (CE) Q <= D ^ IS_D_INVERTED;
  endcase endgenerate
endmodule

(* abc9_box_id=1107, lib_whitebox, abc9_flop *)
module FDSE_1 (
  (* abc9_arrival=303 *)
  output reg Q,
  (* clkbuf_sink *)
  input C,
  input CE, D, S
);
  parameter [0:0] INIT = 1'b1;
  initial Q <= INIT;
  always @(negedge C) if (S) Q <= 1'b1; else if (CE) Q <= D;
endmodule

=======
>>>>>>> 6e866030
module LDCE (
  output reg Q,
  (* invertible_pin = "IS_CLR_INVERTED" *)
  input CLR,
  input D,
  (* invertible_pin = "IS_G_INVERTED" *)
  input G,
  input GE
);
  parameter [0:0] INIT = 1'b0;
  parameter [0:0] IS_CLR_INVERTED = 1'b0;
  parameter [0:0] IS_G_INVERTED = 1'b0;
  parameter MSGON = "TRUE";
  parameter XON = "TRUE";
  initial Q = INIT;
  wire clr = CLR ^ IS_CLR_INVERTED;
  wire g = G ^ IS_G_INVERTED;
  always @*
    if (clr) Q <= 1'b0;
    else if (GE && g) Q <= D;
endmodule

module LDPE (
  output reg Q,
  input D,
  (* invertible_pin = "IS_G_INVERTED" *)
  input G,
  input GE,
  (* invertible_pin = "IS_PRE_INVERTED" *)
  input PRE
);
  parameter [0:0] INIT = 1'b1;
  parameter [0:0] IS_G_INVERTED = 1'b0;
  parameter [0:0] IS_PRE_INVERTED = 1'b0;
  parameter MSGON = "TRUE";
  parameter XON = "TRUE";
  initial Q = INIT;
  wire g = G ^ IS_G_INVERTED;
  wire pre = PRE ^ IS_PRE_INVERTED;
  always @*
    if (pre) Q <= 1'b1;
    else if (GE && g) Q <= D;
endmodule

module LDCPE (
  output reg Q,
  (* invertible_pin = "IS_CLR_INVERTED" *)
  input CLR,
  (* invertible_pin = "IS_D_INVERTED" *)
  input D,
  (* invertible_pin = "IS_G_INVERTED" *)
  input G,
  (* invertible_pin = "IS_GE_INVERTED" *)
  input GE,
  (* invertible_pin = "IS_PRE_INVERTED" *)
  input PRE
);
  parameter [0:0] INIT = 1'b1;
  parameter [0:0] IS_CLR_INVERTED = 1'b0;
  parameter [0:0] IS_D_INVERTED = 1'b0;
  parameter [0:0] IS_G_INVERTED = 1'b0;
  parameter [0:0] IS_GE_INVERTED = 1'b0;
  parameter [0:0] IS_PRE_INVERTED = 1'b0;
  initial Q = INIT;
  wire d = D ^ IS_D_INVERTED;
  wire g = G ^ IS_G_INVERTED;
  wire ge = GE ^ IS_GE_INVERTED;
  wire clr = CLR ^ IS_CLR_INVERTED;
  wire pre = PRE ^ IS_PRE_INVERTED;
  always @*
    if (clr) Q <= 1'b0;
    else if (pre) Q <= 1'b1;
    else if (ge && g) Q <= d;
endmodule

module AND2B1L (
  output O,
  input DI,
  (* invertible_pin = "IS_SRI_INVERTED" *)
  input SRI
);
  parameter [0:0] IS_SRI_INVERTED = 1'b0;
  assign O = DI & ~(SRI ^ IS_SRI_INVERTED);
endmodule

module OR2L (
  output O,
  input DI,
  (* invertible_pin = "IS_SRI_INVERTED" *)
  input SRI
);
  parameter [0:0] IS_SRI_INVERTED = 1'b0;
  assign O = DI | (SRI ^ IS_SRI_INVERTED);
endmodule

// LUTRAM.

// Single port.

module RAM16X1S (
  output O,
  input A0, A1, A2, A3,
  input D,
  (* clkbuf_sink *)
  (* invertible_pin = "IS_WCLK_INVERTED" *)
  input WCLK,
  input WE
);
  parameter [15:0] INIT = 16'h0000;
  parameter [0:0] IS_WCLK_INVERTED = 1'b0;
  wire [3:0] a = {A3, A2, A1, A0};
  reg [15:0] mem = INIT;
  assign O = mem[a];
  wire clk = WCLK ^ IS_WCLK_INVERTED;
  always @(posedge clk) if (WE) mem[a] <= D;
endmodule

module RAM16X1S_1 (
  output O,
  input A0, A1, A2, A3,
  input D,
  (* clkbuf_sink *)
  (* invertible_pin = "IS_WCLK_INVERTED" *)
  input WCLK,
  input WE
);
  parameter [15:0] INIT = 16'h0000;
  parameter [0:0] IS_WCLK_INVERTED = 1'b0;
  wire [3:0] a = {A3, A2, A1, A0};
  reg [15:0] mem = INIT;
  assign O = mem[a];
  wire clk = WCLK ^ IS_WCLK_INVERTED;
  always @(negedge clk) if (WE) mem[a] <= D;
endmodule

module RAM32X1S (
  output O,
  input A0, A1, A2, A3, A4,
  input D,
  (* clkbuf_sink *)
  (* invertible_pin = "IS_WCLK_INVERTED" *)
  input WCLK,
  input WE
);
  parameter [31:0] INIT = 32'h00000000;
  parameter [0:0] IS_WCLK_INVERTED = 1'b0;
  wire [4:0] a = {A4, A3, A2, A1, A0};
  reg [31:0] mem = INIT;
  assign O = mem[a];
  wire clk = WCLK ^ IS_WCLK_INVERTED;
  always @(posedge clk) if (WE) mem[a] <= D;
endmodule

module RAM32X1S_1 (
  output O,
  input A0, A1, A2, A3, A4,
  input D,
  (* clkbuf_sink *)
  (* invertible_pin = "IS_WCLK_INVERTED" *)
  input WCLK,
  input WE
);
  parameter [31:0] INIT = 32'h00000000;
  parameter [0:0] IS_WCLK_INVERTED = 1'b0;
  wire [4:0] a = {A4, A3, A2, A1, A0};
  reg [31:0] mem = INIT;
  assign O = mem[a];
  wire clk = WCLK ^ IS_WCLK_INVERTED;
  always @(negedge clk) if (WE) mem[a] <= D;
endmodule

module RAM64X1S (
  output O,
  input A0, A1, A2, A3, A4, A5,
  input D,
  (* clkbuf_sink *)
  (* invertible_pin = "IS_WCLK_INVERTED" *)
  input WCLK,
  input WE
);
  parameter [63:0] INIT = 64'h0000000000000000;
  parameter [0:0] IS_WCLK_INVERTED = 1'b0;
  wire [5:0] a = {A5, A4, A3, A2, A1, A0};
  reg [63:0] mem = INIT;
  assign O = mem[a];
  wire clk = WCLK ^ IS_WCLK_INVERTED;
  always @(posedge clk) if (WE) mem[a] <= D;
endmodule

module RAM64X1S_1 (
  output O,
  input A0, A1, A2, A3, A4, A5,
  input D,
  (* clkbuf_sink *)
  (* invertible_pin = "IS_WCLK_INVERTED" *)
  input WCLK,
  input WE
);
  parameter [63:0] INIT = 64'h0000000000000000;
  parameter [0:0] IS_WCLK_INVERTED = 1'b0;
  wire [5:0] a = {A5, A4, A3, A2, A1, A0};
  reg [63:0] mem = INIT;
  assign O = mem[a];
  wire clk = WCLK ^ IS_WCLK_INVERTED;
  always @(negedge clk) if (WE) mem[a] <= D;
endmodule

module RAM128X1S (
  output O,
  input A0, A1, A2, A3, A4, A5, A6,
  input D,
  (* clkbuf_sink *)
  (* invertible_pin = "IS_WCLK_INVERTED" *)
  input WCLK,
  input WE
);
  parameter [127:0] INIT = 128'h00000000000000000000000000000000;
  parameter [0:0] IS_WCLK_INVERTED = 1'b0;
  wire [6:0] a = {A6, A5, A4, A3, A2, A1, A0};
  reg [127:0] mem = INIT;
  assign O = mem[a];
  wire clk = WCLK ^ IS_WCLK_INVERTED;
  always @(posedge clk) if (WE) mem[a] <= D;
endmodule

module RAM128X1S_1 (
  output O,
  input A0, A1, A2, A3, A4, A5, A6,
  input D,
  (* clkbuf_sink *)
  (* invertible_pin = "IS_WCLK_INVERTED" *)
  input WCLK,
  input WE
);
  parameter [127:0] INIT = 128'h00000000000000000000000000000000;
  parameter [0:0] IS_WCLK_INVERTED = 1'b0;
  wire [6:0] a = {A6, A5, A4, A3, A2, A1, A0};
  reg [127:0] mem = INIT;
  assign O = mem[a];
  wire clk = WCLK ^ IS_WCLK_INVERTED;
  always @(negedge clk) if (WE) mem[a] <= D;
endmodule

module RAM256X1S (
  output O,
  input [7:0] A,
  input D,
  (* clkbuf_sink *)
  (* invertible_pin = "IS_WCLK_INVERTED" *)
  input WCLK,
  input WE
);
  parameter [255:0] INIT = 256'h0;
  parameter [0:0] IS_WCLK_INVERTED = 1'b0;
  reg [255:0] mem = INIT;
  assign O = mem[A];
  wire clk = WCLK ^ IS_WCLK_INVERTED;
  always @(posedge clk) if (WE) mem[A] <= D;
endmodule

module RAM512X1S (
  output O,
  input [8:0] A,
  input D,
  (* clkbuf_sink *)
  (* invertible_pin = "IS_WCLK_INVERTED" *)
  input WCLK,
  input WE
);
  parameter [511:0] INIT = 512'h0;
  parameter [0:0] IS_WCLK_INVERTED = 1'b0;
  reg [511:0] mem = INIT;
  assign O = mem[A];
  wire clk = WCLK ^ IS_WCLK_INVERTED;
  always @(posedge clk) if (WE) mem[A] <= D;
endmodule

// Single port, wide.

module RAM16X2S (
  output O0, O1,
  input A0, A1, A2, A3,
  input D0, D1,
  (* clkbuf_sink *)
  (* invertible_pin = "IS_WCLK_INVERTED" *)
  input WCLK,
  input WE
);
  parameter [15:0] INIT_00 = 16'h0000;
  parameter [15:0] INIT_01 = 16'h0000;
  parameter [0:0] IS_WCLK_INVERTED = 1'b0;
  wire [3:0] a = {A3, A2, A1, A0};
  wire clk = WCLK ^ IS_WCLK_INVERTED;
  reg [15:0] mem0 = INIT_00;
  reg [15:0] mem1 = INIT_01;
  assign O0 = mem0[a];
  assign O1 = mem1[a];
  always @(posedge clk)
    if (WE) begin
      mem0[a] <= D0;
      mem1[a] <= D1;
    end
endmodule

module RAM32X2S (
  output O0, O1,
  input A0, A1, A2, A3, A4,
  input D0, D1,
  (* clkbuf_sink *)
  (* invertible_pin = "IS_WCLK_INVERTED" *)
  input WCLK,
  input WE
);
  parameter [31:0] INIT_00 = 32'h00000000;
  parameter [31:0] INIT_01 = 32'h00000000;
  parameter [0:0] IS_WCLK_INVERTED = 1'b0;
  wire [4:0] a = {A4, A3, A2, A1, A0};
  wire clk = WCLK ^ IS_WCLK_INVERTED;
  reg [31:0] mem0 = INIT_00;
  reg [31:0] mem1 = INIT_01;
  assign O0 = mem0[a];
  assign O1 = mem1[a];
  always @(posedge clk)
    if (WE) begin
      mem0[a] <= D0;
      mem1[a] <= D1;
    end
endmodule

module RAM64X2S (
  output O0, O1,
  input A0, A1, A2, A3, A4, A5,
  input D0, D1,
  (* clkbuf_sink *)
  (* invertible_pin = "IS_WCLK_INVERTED" *)
  input WCLK,
  input WE
);
  parameter [63:0] INIT_00 = 64'h0000000000000000;
  parameter [63:0] INIT_01 = 64'h0000000000000000;
  parameter [0:0] IS_WCLK_INVERTED = 1'b0;
  wire [5:0] a = {A5, A3, A2, A1, A0};
  wire clk = WCLK ^ IS_WCLK_INVERTED;
  reg [63:0] mem0 = INIT_00;
  reg [63:0] mem1 = INIT_01;
  assign O0 = mem0[a];
  assign O1 = mem1[a];
  always @(posedge clk)
    if (WE) begin
      mem0[a] <= D0;
      mem1[a] <= D1;
    end
endmodule

module RAM16X4S (
  output O0, O1, O2, O3,
  input A0, A1, A2, A3,
  input D0, D1, D2, D3,
  (* clkbuf_sink *)
  (* invertible_pin = "IS_WCLK_INVERTED" *)
  input WCLK,
  input WE
);
  parameter [15:0] INIT_00 = 16'h0000;
  parameter [15:0] INIT_01 = 16'h0000;
  parameter [15:0] INIT_02 = 16'h0000;
  parameter [15:0] INIT_03 = 16'h0000;
  parameter [0:0] IS_WCLK_INVERTED = 1'b0;
  wire [3:0] a = {A3, A2, A1, A0};
  wire clk = WCLK ^ IS_WCLK_INVERTED;
  reg [15:0] mem0 = INIT_00;
  reg [15:0] mem1 = INIT_01;
  reg [15:0] mem2 = INIT_02;
  reg [15:0] mem3 = INIT_03;
  assign O0 = mem0[a];
  assign O1 = mem1[a];
  assign O2 = mem2[a];
  assign O3 = mem3[a];
  always @(posedge clk)
    if (WE) begin
      mem0[a] <= D0;
      mem1[a] <= D1;
      mem2[a] <= D2;
      mem3[a] <= D3;
    end
endmodule

module RAM32X4S (
  output O0, O1, O2, O3,
  input A0, A1, A2, A3, A4,
  input D0, D1, D2, D3,
  (* clkbuf_sink *)
  (* invertible_pin = "IS_WCLK_INVERTED" *)
  input WCLK,
  input WE
);
  parameter [31:0] INIT_00 = 32'h00000000;
  parameter [31:0] INIT_01 = 32'h00000000;
  parameter [31:0] INIT_02 = 32'h00000000;
  parameter [31:0] INIT_03 = 32'h00000000;
  parameter [0:0] IS_WCLK_INVERTED = 1'b0;
  wire [4:0] a = {A4, A3, A2, A1, A0};
  wire clk = WCLK ^ IS_WCLK_INVERTED;
  reg [31:0] mem0 = INIT_00;
  reg [31:0] mem1 = INIT_01;
  reg [31:0] mem2 = INIT_02;
  reg [31:0] mem3 = INIT_03;
  assign O0 = mem0[a];
  assign O1 = mem1[a];
  assign O2 = mem2[a];
  assign O3 = mem3[a];
  always @(posedge clk)
    if (WE) begin
      mem0[a] <= D0;
      mem1[a] <= D1;
      mem2[a] <= D2;
      mem3[a] <= D3;
    end
endmodule

module RAM16X8S (
  output [7:0] O,
  input A0, A1, A2, A3,
  input [7:0] D,
  (* clkbuf_sink *)
  (* invertible_pin = "IS_WCLK_INVERTED" *)
  input WCLK,
  input WE
);
  parameter [15:0] INIT_00 = 16'h0000;
  parameter [15:0] INIT_01 = 16'h0000;
  parameter [15:0] INIT_02 = 16'h0000;
  parameter [15:0] INIT_03 = 16'h0000;
  parameter [15:0] INIT_04 = 16'h0000;
  parameter [15:0] INIT_05 = 16'h0000;
  parameter [15:0] INIT_06 = 16'h0000;
  parameter [15:0] INIT_07 = 16'h0000;
  parameter [0:0] IS_WCLK_INVERTED = 1'b0;
  wire [3:0] a = {A3, A2, A1, A0};
  wire clk = WCLK ^ IS_WCLK_INVERTED;
  reg [15:0] mem0 = INIT_00;
  reg [15:0] mem1 = INIT_01;
  reg [15:0] mem2 = INIT_02;
  reg [15:0] mem3 = INIT_03;
  reg [15:0] mem4 = INIT_04;
  reg [15:0] mem5 = INIT_05;
  reg [15:0] mem6 = INIT_06;
  reg [15:0] mem7 = INIT_07;
  assign O[0] = mem0[a];
  assign O[1] = mem1[a];
  assign O[2] = mem2[a];
  assign O[3] = mem3[a];
  assign O[4] = mem4[a];
  assign O[5] = mem5[a];
  assign O[6] = mem6[a];
  assign O[7] = mem7[a];
  always @(posedge clk)
    if (WE) begin
      mem0[a] <= D[0];
      mem1[a] <= D[1];
      mem2[a] <= D[2];
      mem3[a] <= D[3];
      mem4[a] <= D[4];
      mem5[a] <= D[5];
      mem6[a] <= D[6];
      mem7[a] <= D[7];
    end
endmodule

module RAM32X8S (
  output [7:0] O,
  input A0, A1, A2, A3, A4,
  input [7:0] D,
  (* clkbuf_sink *)
  (* invertible_pin = "IS_WCLK_INVERTED" *)
  input WCLK,
  input WE
);
  parameter [31:0] INIT_00 = 32'h00000000;
  parameter [31:0] INIT_01 = 32'h00000000;
  parameter [31:0] INIT_02 = 32'h00000000;
  parameter [31:0] INIT_03 = 32'h00000000;
  parameter [31:0] INIT_04 = 32'h00000000;
  parameter [31:0] INIT_05 = 32'h00000000;
  parameter [31:0] INIT_06 = 32'h00000000;
  parameter [31:0] INIT_07 = 32'h00000000;
  parameter [0:0] IS_WCLK_INVERTED = 1'b0;
  wire [4:0] a = {A4, A3, A2, A1, A0};
  wire clk = WCLK ^ IS_WCLK_INVERTED;
  reg [31:0] mem0 = INIT_00;
  reg [31:0] mem1 = INIT_01;
  reg [31:0] mem2 = INIT_02;
  reg [31:0] mem3 = INIT_03;
  reg [31:0] mem4 = INIT_04;
  reg [31:0] mem5 = INIT_05;
  reg [31:0] mem6 = INIT_06;
  reg [31:0] mem7 = INIT_07;
  assign O[0] = mem0[a];
  assign O[1] = mem1[a];
  assign O[2] = mem2[a];
  assign O[3] = mem3[a];
  assign O[4] = mem4[a];
  assign O[5] = mem5[a];
  assign O[6] = mem6[a];
  assign O[7] = mem7[a];
  always @(posedge clk)
    if (WE) begin
      mem0[a] <= D[0];
      mem1[a] <= D[1];
      mem2[a] <= D[2];
      mem3[a] <= D[3];
      mem4[a] <= D[4];
      mem5[a] <= D[5];
      mem6[a] <= D[6];
      mem7[a] <= D[7];
    end
endmodule

// Dual port.

module RAM16X1D (
  output DPO, SPO,
  input  D,
  (* clkbuf_sink *)
  (* invertible_pin = "IS_WCLK_INVERTED" *)
  input  WCLK,
  input  WE,
  input  A0, A1, A2, A3,
  input  DPRA0, DPRA1, DPRA2, DPRA3
);
  parameter INIT = 16'h0;
  parameter IS_WCLK_INVERTED = 1'b0;
  wire [3:0] a = {A3, A2, A1, A0};
  wire [3:0] dpra = {DPRA3, DPRA2, DPRA1, DPRA0};
  reg [15:0] mem = INIT;
  assign SPO = mem[a];
  assign DPO = mem[dpra];
  wire clk = WCLK ^ IS_WCLK_INVERTED;
  always @(posedge clk) if (WE) mem[a] <= D;
endmodule

module RAM16X1D_1 (
  output DPO, SPO,
  input  D,
  (* clkbuf_sink *)
  (* invertible_pin = "IS_WCLK_INVERTED" *)
  input  WCLK,
  input  WE,
  input  A0, A1, A2, A3,
  input  DPRA0, DPRA1, DPRA2, DPRA3
);
  parameter INIT = 16'h0;
  parameter IS_WCLK_INVERTED = 1'b0;
  wire [3:0] a = {A3, A2, A1, A0};
  wire [3:0] dpra = {DPRA3, DPRA2, DPRA1, DPRA0};
  reg [15:0] mem = INIT;
  assign SPO = mem[a];
  assign DPO = mem[dpra];
  wire clk = WCLK ^ IS_WCLK_INVERTED;
  always @(negedge clk) if (WE) mem[a] <= D;
endmodule

module RAM32X1D (
  // Max delay from: https://github.com/SymbiFlow/prjxray-db/blob/34ea6eb08a63d21ec16264ad37a0a7b142ff6031/artix7/timings/CLBLM_R.sdf#L857
  (* abc9_arrival=1188 *)
  output DPO, SPO,
  input  D,
  (* clkbuf_sink *)
  (* invertible_pin = "IS_WCLK_INVERTED" *)
  input  WCLK,
  input  WE,
  input  A0, A1, A2, A3, A4,
  input  DPRA0, DPRA1, DPRA2, DPRA3, DPRA4
);
  parameter INIT = 32'h0;
  parameter IS_WCLK_INVERTED = 1'b0;
  wire [4:0] a = {A4, A3, A2, A1, A0};
  wire [4:0] dpra = {DPRA4, DPRA3, DPRA2, DPRA1, DPRA0};
  reg [31:0] mem = INIT;
  assign SPO = mem[a];
  assign DPO = mem[dpra];
  wire clk = WCLK ^ IS_WCLK_INVERTED;
  always @(posedge clk) if (WE) mem[a] <= D;
endmodule

module RAM32X1D_1 (
  // Max delay from: https://github.com/SymbiFlow/prjxray-db/blob/34ea6eb08a63d21ec16264ad37a0a7b142ff6031/artix7/timings/CLBLM_R.sdf#L857
  (* abc9_arrival=1188 *)
  output DPO, SPO,
  input  D,
  (* clkbuf_sink *)
  (* invertible_pin = "IS_WCLK_INVERTED" *)
  input  WCLK,
  input  WE,
  input  A0, A1, A2, A3, A4,
  input  DPRA0, DPRA1, DPRA2, DPRA3, DPRA4
);
  parameter INIT = 32'h0;
  parameter IS_WCLK_INVERTED = 1'b0;
  wire [4:0] a = {A4, A3, A2, A1, A0};
  wire [4:0] dpra = {DPRA4, DPRA3, DPRA2, DPRA1, DPRA0};
  reg [31:0] mem = INIT;
  assign SPO = mem[a];
  assign DPO = mem[dpra];
  wire clk = WCLK ^ IS_WCLK_INVERTED;
  always @(negedge clk) if (WE) mem[a] <= D;
endmodule

module RAM64X1D (
  // Max delay from: https://github.com/SymbiFlow/prjxray-db/blob/34ea6eb08a63d21ec16264ad37a0a7b142ff6031/artix7/timings/CLBLM_R.sdf#L889
  (* abc9_arrival=1153 *)
  output DPO, SPO,
  input  D,
  (* clkbuf_sink *)
  (* invertible_pin = "IS_WCLK_INVERTED" *)
  input  WCLK,
  input  WE,
  input  A0, A1, A2, A3, A4, A5,
  input  DPRA0, DPRA1, DPRA2, DPRA3, DPRA4, DPRA5
);
  parameter INIT = 64'h0;
  parameter IS_WCLK_INVERTED = 1'b0;
  wire [5:0] a = {A5, A4, A3, A2, A1, A0};
  wire [5:0] dpra = {DPRA5, DPRA4, DPRA3, DPRA2, DPRA1, DPRA0};
  reg [63:0] mem = INIT;
  assign SPO = mem[a];
  assign DPO = mem[dpra];
  wire clk = WCLK ^ IS_WCLK_INVERTED;
  always @(posedge clk) if (WE) mem[a] <= D;
endmodule

module RAM64X1D_1 (
  // Max delay from: https://github.com/SymbiFlow/prjxray-db/blob/34ea6eb08a63d21ec16264ad37a0a7b142ff6031/artix7/timings/CLBLM_R.sdf#L889
  (* abc9_arrival=1153 *)
  output DPO, SPO,
  input  D,
  (* clkbuf_sink *)
  (* invertible_pin = "IS_WCLK_INVERTED" *)
  input  WCLK,
  input  WE,
  input  A0, A1, A2, A3, A4, A5,
  input  DPRA0, DPRA1, DPRA2, DPRA3, DPRA4, DPRA5
);
  parameter INIT = 64'h0;
  parameter IS_WCLK_INVERTED = 1'b0;
  wire [5:0] a = {A5, A4, A3, A2, A1, A0};
  wire [5:0] dpra = {DPRA5, DPRA4, DPRA3, DPRA2, DPRA1, DPRA0};
  reg [63:0] mem = INIT;
  assign SPO = mem[a];
  assign DPO = mem[dpra];
  wire clk = WCLK ^ IS_WCLK_INVERTED;
  always @(negedge clk) if (WE) mem[a] <= D;
endmodule

module RAM128X1D (
  // Max delay from: https://github.com/SymbiFlow/prjxray-db/blob/34ea6eb08a63d21ec16264ad37a0a7b142ff6031/artix7/timings/CLBLM_R.sdf#L889
  //   plus 204ps to cross MUXF7
  (* abc9_arrival=1357 *)
  output DPO, SPO,
  input        D,
  (* clkbuf_sink *)
  (* invertible_pin = "IS_WCLK_INVERTED" *)
  input        WCLK,
  input        WE,
  input  [6:0] A, DPRA
);
  parameter INIT = 128'h0;
  parameter IS_WCLK_INVERTED = 1'b0;
  reg [127:0] mem = INIT;
  assign SPO = mem[A];
  assign DPO = mem[DPRA];
  wire clk = WCLK ^ IS_WCLK_INVERTED;
  always @(posedge clk) if (WE) mem[A] <= D;
endmodule

module RAM256X1D (
  output DPO, SPO,
  input        D,
  (* clkbuf_sink *)
  (* invertible_pin = "IS_WCLK_INVERTED" *)
  input        WCLK,
  input        WE,
  input  [7:0] A, DPRA
);
  parameter INIT = 256'h0;
  parameter IS_WCLK_INVERTED = 1'b0;
  reg [255:0] mem = INIT;
  assign SPO = mem[A];
  assign DPO = mem[DPRA];
  wire clk = WCLK ^ IS_WCLK_INVERTED;
  always @(posedge clk) if (WE) mem[A] <= D;
endmodule

// Multi port.

module RAM32M (
  // Max delay from: https://github.com/SymbiFlow/prjxray-db/blob/34ea6eb08a63d21ec16264ad37a0a7b142ff6031/artix7/timings/CLBLM_R.sdf#L857
  (* abc9_arrival=1188 *)
  output [1:0] DOA,
  // Max delay from: https://github.com/SymbiFlow/prjxray-db/blob/34ea6eb08a63d21ec16264ad37a0a7b142ff6031/artix7/timings/CLBLM_R.sdf#L925
  (* abc9_arrival=1187 *)
  output [1:0] DOB,
  // Max delay from: https://github.com/SymbiFlow/prjxray-db/blob/34ea6eb08a63d21ec16264ad37a0a7b142ff6031/artix7/timings/CLBLM_R.sdf#L993
  (* abc9_arrival=1180 *)
  output [1:0] DOC,
  // Max delay from: https://github.com/SymbiFlow/prjxray-db/blob/34ea6eb08a63d21ec16264ad37a0a7b142ff6031/artix7/timings/CLBLM_R.sdf#L1061
  (* abc9_arrival=1190 *)
  output [1:0] DOD,
  input [4:0] ADDRA, ADDRB, ADDRC, ADDRD,
  input [1:0] DIA, DIB, DIC, DID,
  (* clkbuf_sink *)
  (* invertible_pin = "IS_WCLK_INVERTED" *)
  input WCLK,
  input WE
);
  parameter [63:0] INIT_A = 64'h0000000000000000;
  parameter [63:0] INIT_B = 64'h0000000000000000;
  parameter [63:0] INIT_C = 64'h0000000000000000;
  parameter [63:0] INIT_D = 64'h0000000000000000;
  parameter [0:0] IS_WCLK_INVERTED = 1'b0;
  reg [63:0] mem_a = INIT_A;
  reg [63:0] mem_b = INIT_B;
  reg [63:0] mem_c = INIT_C;
  reg [63:0] mem_d = INIT_D;
  assign DOA = mem_a[2*ADDRA+:2];
  assign DOB = mem_b[2*ADDRB+:2];
  assign DOC = mem_c[2*ADDRC+:2];
  assign DOD = mem_d[2*ADDRD+:2];
  wire clk = WCLK ^ IS_WCLK_INVERTED;
  always @(posedge clk)
    if (WE) begin
      mem_a[2*ADDRD+:2] <= DIA;
      mem_b[2*ADDRD+:2] <= DIB;
      mem_c[2*ADDRD+:2] <= DIC;
      mem_d[2*ADDRD+:2] <= DID;
    end
endmodule

module RAM32M16 (
  output [1:0] DOA,
  output [1:0] DOB,
  output [1:0] DOC,
  output [1:0] DOD,
  output [1:0] DOE,
  output [1:0] DOF,
  output [1:0] DOG,
  output [1:0] DOH,
  input [4:0] ADDRA,
  input [4:0] ADDRB,
  input [4:0] ADDRC,
  input [4:0] ADDRD,
  input [4:0] ADDRE,
  input [4:0] ADDRF,
  input [4:0] ADDRG,
  input [4:0] ADDRH,
  input [1:0] DIA,
  input [1:0] DIB,
  input [1:0] DIC,
  input [1:0] DID,
  input [1:0] DIE,
  input [1:0] DIF,
  input [1:0] DIG,
  input [1:0] DIH,
  (* clkbuf_sink *)
  (* invertible_pin = "IS_WCLK_INVERTED" *)
  input WCLK,
  input WE
);
  parameter [63:0] INIT_A = 64'h0000000000000000;
  parameter [63:0] INIT_B = 64'h0000000000000000;
  parameter [63:0] INIT_C = 64'h0000000000000000;
  parameter [63:0] INIT_D = 64'h0000000000000000;
  parameter [63:0] INIT_E = 64'h0000000000000000;
  parameter [63:0] INIT_F = 64'h0000000000000000;
  parameter [63:0] INIT_G = 64'h0000000000000000;
  parameter [63:0] INIT_H = 64'h0000000000000000;
  parameter [0:0] IS_WCLK_INVERTED = 1'b0;
  reg [63:0] mem_a = INIT_A;
  reg [63:0] mem_b = INIT_B;
  reg [63:0] mem_c = INIT_C;
  reg [63:0] mem_d = INIT_D;
  reg [63:0] mem_e = INIT_E;
  reg [63:0] mem_f = INIT_F;
  reg [63:0] mem_g = INIT_G;
  reg [63:0] mem_h = INIT_H;
  assign DOA = mem_a[2*ADDRA+:2];
  assign DOB = mem_b[2*ADDRB+:2];
  assign DOC = mem_c[2*ADDRC+:2];
  assign DOD = mem_d[2*ADDRD+:2];
  assign DOE = mem_e[2*ADDRE+:2];
  assign DOF = mem_f[2*ADDRF+:2];
  assign DOG = mem_g[2*ADDRG+:2];
  assign DOH = mem_h[2*ADDRH+:2];
  wire clk = WCLK ^ IS_WCLK_INVERTED;
  always @(posedge clk)
    if (WE) begin
      mem_a[2*ADDRH+:2] <= DIA;
      mem_b[2*ADDRH+:2] <= DIB;
      mem_c[2*ADDRH+:2] <= DIC;
      mem_d[2*ADDRH+:2] <= DID;
      mem_e[2*ADDRH+:2] <= DIE;
      mem_f[2*ADDRH+:2] <= DIF;
      mem_g[2*ADDRH+:2] <= DIG;
      mem_h[2*ADDRH+:2] <= DIH;
    end
endmodule

module RAM64M (
  // Max delay from: https://github.com/SymbiFlow/prjxray-db/blob/34ea6eb08a63d21ec16264ad37a0a7b142ff6031/artix7/timings/CLBLM_R.sdf#L889
  (* abc9_arrival=1153 *)
  output DOA,
  // Max delay from: https://github.com/SymbiFlow/prjxray-db/blob/34ea6eb08a63d21ec16264ad37a0a7b142ff6031/artix7/timings/CLBLM_R.sdf#L957
  (* abc9_arrival=1161 *)
  output DOB,
  // Max delay from: https://github.com/SymbiFlow/prjxray-db/blob/34ea6eb08a63d21ec16264ad37a0a7b142ff6031/artix7/timings/CLBLM_R.sdf#L1025
  (* abc9_arrival=1158 *)
  output DOC,
  // Max delay from: https://github.com/SymbiFlow/prjxray-db/blob/34ea6eb08a63d21ec16264ad37a0a7b142ff6031/artix7/timings/CLBLM_R.sdf#L1093
  (* abc9_arrival=1163 *)
  output DOD,
  input [5:0] ADDRA, ADDRB, ADDRC, ADDRD,
  input DIA, DIB, DIC, DID,
  (* clkbuf_sink *)
  (* invertible_pin = "IS_WCLK_INVERTED" *)
  input WCLK,
  input WE
);
  parameter [63:0] INIT_A = 64'h0000000000000000;
  parameter [63:0] INIT_B = 64'h0000000000000000;
  parameter [63:0] INIT_C = 64'h0000000000000000;
  parameter [63:0] INIT_D = 64'h0000000000000000;
  parameter [0:0] IS_WCLK_INVERTED = 1'b0;
  reg [63:0] mem_a = INIT_A;
  reg [63:0] mem_b = INIT_B;
  reg [63:0] mem_c = INIT_C;
  reg [63:0] mem_d = INIT_D;
  assign DOA = mem_a[ADDRA];
  assign DOB = mem_b[ADDRB];
  assign DOC = mem_c[ADDRC];
  assign DOD = mem_d[ADDRD];
  wire clk = WCLK ^ IS_WCLK_INVERTED;
  always @(posedge clk)
    if (WE) begin
      mem_a[ADDRD] <= DIA;
      mem_b[ADDRD] <= DIB;
      mem_c[ADDRD] <= DIC;
      mem_d[ADDRD] <= DID;
    end
endmodule

module RAM64M8 (
  output DOA,
  output DOB,
  output DOC,
  output DOD,
  output DOE,
  output DOF,
  output DOG,
  output DOH,
  input [5:0] ADDRA,
  input [5:0] ADDRB,
  input [5:0] ADDRC,
  input [5:0] ADDRD,
  input [5:0] ADDRE,
  input [5:0] ADDRF,
  input [5:0] ADDRG,
  input [5:0] ADDRH,
  input DIA,
  input DIB,
  input DIC,
  input DID,
  input DIE,
  input DIF,
  input DIG,
  input DIH,
  (* clkbuf_sink *)
  (* invertible_pin = "IS_WCLK_INVERTED" *)
  input WCLK,
  input WE
);
  parameter [63:0] INIT_A = 64'h0000000000000000;
  parameter [63:0] INIT_B = 64'h0000000000000000;
  parameter [63:0] INIT_C = 64'h0000000000000000;
  parameter [63:0] INIT_D = 64'h0000000000000000;
  parameter [63:0] INIT_E = 64'h0000000000000000;
  parameter [63:0] INIT_F = 64'h0000000000000000;
  parameter [63:0] INIT_G = 64'h0000000000000000;
  parameter [63:0] INIT_H = 64'h0000000000000000;
  parameter [0:0] IS_WCLK_INVERTED = 1'b0;
  reg [63:0] mem_a = INIT_A;
  reg [63:0] mem_b = INIT_B;
  reg [63:0] mem_c = INIT_C;
  reg [63:0] mem_d = INIT_D;
  reg [63:0] mem_e = INIT_E;
  reg [63:0] mem_f = INIT_F;
  reg [63:0] mem_g = INIT_G;
  reg [63:0] mem_h = INIT_H;
  assign DOA = mem_a[ADDRA];
  assign DOB = mem_b[ADDRB];
  assign DOC = mem_c[ADDRC];
  assign DOD = mem_d[ADDRD];
  assign DOE = mem_e[ADDRE];
  assign DOF = mem_f[ADDRF];
  assign DOG = mem_g[ADDRG];
  assign DOH = mem_h[ADDRH];
  wire clk = WCLK ^ IS_WCLK_INVERTED;
  always @(posedge clk)
    if (WE) begin
      mem_a[ADDRH] <= DIA;
      mem_b[ADDRH] <= DIB;
      mem_c[ADDRH] <= DIC;
      mem_d[ADDRH] <= DID;
      mem_e[ADDRH] <= DIE;
      mem_f[ADDRH] <= DIF;
      mem_g[ADDRH] <= DIG;
      mem_h[ADDRH] <= DIH;
    end
endmodule

// ROM.

module ROM16X1 (
  output O,
  input A0, A1, A2, A3
);
  parameter [15:0] INIT = 16'h0;
  assign O = INIT[{A3, A2, A1, A0}];
endmodule

module ROM32X1 (
  output O,
  input A0, A1, A2, A3, A4
);
  parameter [31:0] INIT = 32'h0;
  assign O = INIT[{A4, A3, A2, A1, A0}];
endmodule

module ROM64X1 (
  output O,
  input A0, A1, A2, A3, A4, A5
);
  parameter [63:0] INIT = 64'h0;
  assign O = INIT[{A5, A4, A3, A2, A1, A0}];
endmodule

module ROM128X1 (
  output O,
  input A0, A1, A2, A3, A4, A5, A6
);
  parameter [127:0] INIT = 128'h0;
  assign O = INIT[{A6, A5, A4, A3, A2, A1, A0}];
endmodule

module ROM256X1 (
  output O,
  input A0, A1, A2, A3, A4, A5, A6, A7
);
  parameter [255:0] INIT = 256'h0;
  assign O = INIT[{A7, A6, A5, A4, A3, A2, A1, A0}];
endmodule

// Shift registers.

module SRL16 (
  output Q,
  input A0, A1, A2, A3,
  (* clkbuf_sink *)
  input CLK,
  input D
);
  parameter [15:0] INIT = 16'h0000;

  reg [15:0] r = INIT;
  assign Q = r[{A3,A2,A1,A0}];
  always @(posedge CLK) r <= { r[14:0], D };
endmodule

module SRL16E (
  // Max delay from: https://github.com/SymbiFlow/prjxray-db/blob/34ea6eb08a63d21ec16264ad37a0a7b142ff6031/artix7/timings/CLBLM_R.sdf#L905
  (* abc9_arrival=1472 *)
  output Q,
  input A0, A1, A2, A3, CE,
  (* clkbuf_sink *)
  (* invertible_pin = "IS_CLK_INVERTED" *)
  input CLK,
  input D
);
  parameter [15:0] INIT = 16'h0000;
  parameter [0:0] IS_CLK_INVERTED = 1'b0;

  reg [15:0] r = INIT;
  assign Q = r[{A3,A2,A1,A0}];
  generate
    if (IS_CLK_INVERTED) begin
      always @(negedge CLK) if (CE) r <= { r[14:0], D };
    end
    else
      always @(posedge CLK) if (CE) r <= { r[14:0], D };
  endgenerate
endmodule

module SRLC16 (
  output Q,
  output Q15,
  input A0, A1, A2, A3,
  (* clkbuf_sink *)
  input CLK,
  input D
);
  parameter [15:0] INIT = 16'h0000;

  reg [15:0] r = INIT;
  assign Q15 = r[15];
  assign Q = r[{A3,A2,A1,A0}];
  always @(posedge CLK) r <= { r[14:0], D };
endmodule

module SRLC16E (
  output Q,
  output Q15,
  input A0, A1, A2, A3, CE,
  (* clkbuf_sink *)
  (* invertible_pin = "IS_CLK_INVERTED" *)
  input CLK,
  input D
);
  parameter [15:0] INIT = 16'h0000;
  parameter [0:0] IS_CLK_INVERTED = 1'b0;

  reg [15:0] r = INIT;
  assign Q15 = r[15];
  assign Q = r[{A3,A2,A1,A0}];
  generate
    if (IS_CLK_INVERTED) begin
      always @(negedge CLK) if (CE) r <= { r[14:0], D };
    end
    else
      always @(posedge CLK) if (CE) r <= { r[14:0], D };
  endgenerate
endmodule

module SRLC32E (
  // Max delay from: https://github.com/SymbiFlow/prjxray-db/blob/34ea6eb08a63d21ec16264ad37a0a7b142ff6031/artix7/timings/CLBLM_R.sdf#L905
  (* abc9_arrival=1472 *)
  output Q,
  // Max delay from: https://github.com/SymbiFlow/prjxray-db/blob/34ea6eb08a63d21ec16264ad37a0a7b142ff6031/artix7/timings/CLBLM_R.sdf#L904
  (* abc9_arrival=1114 *)
  output Q31,
  input [4:0] A,
  input CE,
  (* clkbuf_sink *)
  (* invertible_pin = "IS_CLK_INVERTED" *)
  input CLK,
  input D
);
  parameter [31:0] INIT = 32'h00000000;
  parameter [0:0] IS_CLK_INVERTED = 1'b0;

  reg [31:0] r = INIT;
  assign Q31 = r[31];
  assign Q = r[A];
  generate
    if (IS_CLK_INVERTED) begin
      always @(negedge CLK) if (CE) r <= { r[30:0], D };
    end
    else
      always @(posedge CLK) if (CE) r <= { r[30:0], D };
  endgenerate
endmodule

module CFGLUT5 (
  output CDO,
  output O5,
  output O6,
  input I4,
  input I3,
  input I2,
  input I1,
  input I0,
  input CDI,
  input CE,
  (* clkbuf_sink *)
  (* invertible_pin = "IS_CLK_INVERTED" *)
  input CLK
);
  parameter [31:0] INIT = 32'h00000000;
  parameter [0:0] IS_CLK_INVERTED = 1'b0;
  wire clk = CLK ^ IS_CLK_INVERTED;
  reg [31:0] r = INIT;
  assign CDO = r[31];
  assign O5 = r[{1'b0, I3, I2, I1, I0}];
  assign O6 = r[{I4, I3, I2, I1, I0}];
  always @(posedge clk) if (CE) r <= {r[30:0], CDI};
endmodule

// DSP

// Virtex 2, Virtex 2 Pro, Spartan 3.

// Asynchronous mode.

module MULT18X18 (
    input signed [17:0] A,
    input signed [17:0] B,
    output signed [35:0] P
);

assign P = A * B;

endmodule

// Synchronous mode.

module MULT18X18S (
    input signed [17:0] A,
    input signed [17:0] B,
    output reg signed [35:0] P,
    (* clkbuf_sink *)
    input C,
    input CE,
    input R
);

always @(posedge C)
	if (R)
		P <= 0;
	else if (CE)
		P <= A * B;

endmodule

// Spartan 3E, Spartan 3A.

module MULT18X18SIO (
    input signed [17:0] A,
    input signed [17:0] B,
    output signed [35:0] P,
    (* clkbuf_sink *)
    input CLK,
    input CEA,
    input CEB,
    input CEP,
    input RSTA,
    input RSTB,
    input RSTP,
    input signed [17:0] BCIN,
    output signed [17:0] BCOUT
);

parameter integer AREG = 1;
parameter integer BREG = 1;
parameter B_INPUT = "DIRECT";
parameter integer PREG = 1;

// The multiplier.
wire signed [35:0] P_MULT;
assign P_MULT = A_MULT * B_MULT;

// The cascade output.
assign BCOUT = B_MULT;

// The B input multiplexer.
wire signed [17:0] B_MUX;
assign B_MUX = (B_INPUT == "DIRECT") ? B : BCIN;

// The registers.
reg signed [17:0] A_REG;
reg signed [17:0] B_REG;
reg signed [35:0] P_REG;

initial begin
	A_REG = 0;
	B_REG = 0;
	P_REG = 0;
end

always @(posedge CLK) begin
	if (RSTA)
		A_REG <= 0;
	else if (CEA)
		A_REG <= A;

	if (RSTB)
		B_REG <= 0;
	else if (CEB)
		B_REG <= B_MUX;

	if (RSTP)
		P_REG <= 0;
	else if (CEP)
		P_REG <= P_MULT;
end

// The register enables.
wire signed [17:0] A_MULT;
wire signed [17:0] B_MULT;
assign A_MULT = (AREG == 1) ? A_REG : A;
assign B_MULT = (BREG == 1) ? B_REG : B_MUX;
assign P = (PREG == 1) ? P_REG : P_MULT;

endmodule

// Spartan 3A DSP.

module DSP48A (
    input signed [17:0] A,
    input signed [17:0] B,
    input signed [47:0] C,
    input signed [17:0] D,
    input signed [47:0] PCIN,
    input CARRYIN,
    input [7:0] OPMODE,
    output signed [47:0] P,
    output signed [17:0] BCOUT,
    output signed [47:0] PCOUT,
    output CARRYOUT,
    (* clkbuf_sink *)
    input CLK,
    input CEA,
    input CEB,
    input CEC,
    input CED,
    input CEM,
    input CECARRYIN,
    input CEOPMODE,
    input CEP,
    input RSTA,
    input RSTB,
    input RSTC,
    input RSTD,
    input RSTM,
    input RSTCARRYIN,
    input RSTOPMODE,
    input RSTP
);

parameter integer A0REG = 0;
parameter integer A1REG = 1;
parameter integer B0REG = 0;
parameter integer B1REG = 1;
parameter integer CREG = 1;
parameter integer DREG = 1;
parameter integer MREG = 1;
parameter integer CARRYINREG = 1;
parameter integer OPMODEREG = 1;
parameter integer PREG = 1;
parameter CARRYINSEL = "CARRYIN";
parameter RSTTYPE = "SYNC";

// This is a strict subset of Spartan 6 -- reuse its model.

DSP48A1 #(
	.A0REG(A0REG),
	.A1REG(A1REG),
	.B0REG(B0REG),
	.B1REG(B1REG),
	.CREG(CREG),
	.DREG(DREG),
	.MREG(MREG),
	.CARRYINREG(CARRYINREG),
	.CARRYOUTREG(0),
	.OPMODEREG(OPMODEREG),
	.PREG(PREG),
	.CARRYINSEL(CARRYINSEL),
	.RSTTYPE(RSTTYPE)
) upgrade (
	.A(A),
	.B(B),
	.C(C),
	.D(D),
	.PCIN(PCIN),
	.CARRYIN(CARRYIN),
	.OPMODE(OPMODE),
	// M unconnected
	.P(P),
	.BCOUT(BCOUT),
	.PCOUT(PCOUT),
	.CARRYOUT(CARRYOUT),
	// CARRYOUTF unconnected
	.CLK(CLK),
	.CEA(CEA),
	.CEB(CEB),
	.CEC(CEC),
	.CED(CED),
	.CEM(CEM),
	.CECARRYIN(CECARRYIN),
	.CEOPMODE(CEOPMODE),
	.CEP(CEP),
	.RSTA(RSTA),
	.RSTB(RSTB),
	.RSTC(RSTC),
	.RSTD(RSTD),
	.RSTM(RSTM),
	.RSTCARRYIN(RSTCARRYIN),
	.RSTOPMODE(RSTOPMODE),
	.RSTP(RSTP)
);

endmodule

// Spartan 6.

module DSP48A1 (
    input signed [17:0] A,
    input signed [17:0] B,
    input signed [47:0] C,
    input signed [17:0] D,
    input signed [47:0] PCIN,
    input CARRYIN,
    input [7:0] OPMODE,
    output signed [35:0] M,
    output signed [47:0] P,
    output signed [17:0] BCOUT,
    output signed [47:0] PCOUT,
    output CARRYOUT,
    output CARRYOUTF,
    (* clkbuf_sink *)
    input CLK,
    input CEA,
    input CEB,
    input CEC,
    input CED,
    input CEM,
    input CECARRYIN,
    input CEOPMODE,
    input CEP,
    input RSTA,
    input RSTB,
    input RSTC,
    input RSTD,
    input RSTM,
    input RSTCARRYIN,
    input RSTOPMODE,
    input RSTP
);

parameter integer A0REG = 0;
parameter integer A1REG = 1;
parameter integer B0REG = 0;
parameter integer B1REG = 1;
parameter integer CREG = 1;
parameter integer DREG = 1;
parameter integer MREG = 1;
parameter integer CARRYINREG = 1;
parameter integer CARRYOUTREG = 1;
parameter integer OPMODEREG = 1;
parameter integer PREG = 1;
parameter CARRYINSEL = "OPMODE5";
parameter RSTTYPE = "SYNC";

wire signed [35:0] M_MULT;
wire signed [47:0] P_IN;
wire signed [17:0] A0_OUT;
wire signed [17:0] B0_OUT;
wire signed [17:0] A1_OUT;
wire signed [17:0] B1_OUT;
wire signed [17:0] B1_IN;
wire signed [47:0] C_OUT;
wire signed [17:0] D_OUT;
wire signed [7:0] OPMODE_OUT;
wire CARRYIN_OUT;
wire CARRYOUT_IN;
wire CARRYIN_IN;
reg signed [47:0] XMUX;
reg signed [47:0] ZMUX;

// The registers.
reg signed [17:0] A0_REG;
reg signed [17:0] A1_REG;
reg signed [17:0] B0_REG;
reg signed [17:0] B1_REG;
reg signed [47:0] C_REG;
reg signed [17:0] D_REG;
reg signed [35:0] M_REG;
reg signed [47:0] P_REG;
reg [7:0] OPMODE_REG;
reg CARRYIN_REG;
reg CARRYOUT_REG;

initial begin
	A0_REG = 0;
	A1_REG = 0;
	B0_REG = 0;
	B1_REG = 0;
	C_REG = 0;
	D_REG = 0;
	M_REG = 0;
	P_REG = 0;
	OPMODE_REG = 0;
	CARRYIN_REG = 0;
	CARRYOUT_REG = 0;
end

generate

if (RSTTYPE == "SYNC") begin
	always @(posedge CLK) begin
		if (RSTA) begin
			A0_REG <= 0;
			A1_REG <= 0;
		end else if (CEA) begin
			A0_REG <= A;
			A1_REG <= A0_OUT;
		end
	end

	always @(posedge CLK) begin
		if (RSTB) begin
			B0_REG <= 0;
			B1_REG <= 0;
		end else if (CEB) begin
			B0_REG <= B;
			B1_REG <= B1_IN;
		end
	end

	always @(posedge CLK) begin
		if (RSTC) begin
			C_REG <= 0;
		end else if (CEC) begin
			C_REG <= C;
		end
	end

	always @(posedge CLK) begin
		if (RSTD) begin
			D_REG <= 0;
		end else if (CED) begin
			D_REG <= D;
		end
	end

	always @(posedge CLK) begin
		if (RSTM) begin
			M_REG <= 0;
		end else if (CEM) begin
			M_REG <= M_MULT;
		end
	end

	always @(posedge CLK) begin
		if (RSTP) begin
			P_REG <= 0;
		end else if (CEP) begin
			P_REG <= P_IN;
		end
	end

	always @(posedge CLK) begin
		if (RSTOPMODE) begin
			OPMODE_REG <= 0;
		end else if (CEOPMODE) begin
			OPMODE_REG <= OPMODE;
		end
	end

	always @(posedge CLK) begin
		if (RSTCARRYIN) begin
			CARRYIN_REG <= 0;
			CARRYOUT_REG <= 0;
		end else if (CECARRYIN) begin
			CARRYIN_REG <= CARRYIN_IN;
			CARRYOUT_REG <= CARRYOUT_IN;
		end
	end
end else begin
	always @(posedge CLK, posedge RSTA) begin
		if (RSTA) begin
			A0_REG <= 0;
			A1_REG <= 0;
		end else if (CEA) begin
			A0_REG <= A;
			A1_REG <= A0_OUT;
		end
	end

	always @(posedge CLK, posedge RSTB) begin
		if (RSTB) begin
			B0_REG <= 0;
			B1_REG <= 0;
		end else if (CEB) begin
			B0_REG <= B;
			B1_REG <= B1_IN;
		end
	end

	always @(posedge CLK, posedge RSTC) begin
		if (RSTC) begin
			C_REG <= 0;
		end else if (CEC) begin
			C_REG <= C;
		end
	end

	always @(posedge CLK, posedge RSTD) begin
		if (RSTD) begin
			D_REG <= 0;
		end else if (CED) begin
			D_REG <= D;
		end
	end

	always @(posedge CLK, posedge RSTM) begin
		if (RSTM) begin
			M_REG <= 0;
		end else if (CEM) begin
			M_REG <= M_MULT;
		end
	end

	always @(posedge CLK, posedge RSTP) begin
		if (RSTP) begin
			P_REG <= 0;
		end else if (CEP) begin
			P_REG <= P_IN;
		end
	end

	always @(posedge CLK, posedge RSTOPMODE) begin
		if (RSTOPMODE) begin
			OPMODE_REG <= 0;
		end else if (CEOPMODE) begin
			OPMODE_REG <= OPMODE;
		end
	end

	always @(posedge CLK, posedge RSTCARRYIN) begin
		if (RSTCARRYIN) begin
			CARRYIN_REG <= 0;
			CARRYOUT_REG <= 0;
		end else if (CECARRYIN) begin
			CARRYIN_REG <= CARRYIN_IN;
			CARRYOUT_REG <= CARRYOUT_IN;
		end
	end
end

endgenerate

// The register enables.
assign A0_OUT = (A0REG == 1) ? A0_REG : A;
assign A1_OUT = (A1REG == 1) ? A1_REG : A0_OUT;
assign B0_OUT = (B0REG == 1) ? B0_REG : B;
assign B1_OUT = (B1REG == 1) ? B1_REG : B1_IN;
assign C_OUT = (CREG == 1) ? C_REG : C;
assign D_OUT = (DREG == 1) ? D_REG : D;
assign M = (MREG == 1) ? M_REG : M_MULT;
assign P = (PREG == 1) ? P_REG : P_IN;
assign OPMODE_OUT = (OPMODEREG == 1) ? OPMODE_REG : OPMODE;
assign CARRYIN_OUT = (CARRYINREG == 1) ? CARRYIN_REG : CARRYIN_IN;
assign CARRYOUT = (CARRYOUTREG == 1) ? CARRYOUT_REG : CARRYOUT_IN;
assign CARRYOUTF = CARRYOUT;

// The pre-adder.
wire signed [17:0] PREADDER;
assign B1_IN = OPMODE_OUT[4] ? PREADDER : B0_OUT;
assign PREADDER = OPMODE_OUT[6] ? D_OUT - B0_OUT : D_OUT + B0_OUT;

// The multiplier.
assign M_MULT = A1_OUT * B1_OUT;

// The carry in selection.
assign CARRYIN_IN = (CARRYINSEL == "OPMODE5") ? OPMODE_OUT[5] : CARRYIN;

// The post-adder inputs.
always @* begin
	case (OPMODE_OUT[1:0])
		2'b00: XMUX <= 0;
		2'b01: XMUX <= M;
		2'b10: XMUX <= P;
		2'b11: XMUX <= {D_OUT[11:0], A1_OUT, B1_OUT};
		default: XMUX <= 48'hxxxxxxxxxxxx;
	endcase
end

always @* begin
	case (OPMODE_OUT[3:2])
		2'b00: ZMUX <= 0;
		2'b01: ZMUX <= PCIN;
		2'b10: ZMUX <= P;
		2'b11: ZMUX <= C_OUT;
		default: ZMUX <= 48'hxxxxxxxxxxxx;
	endcase
end

// The post-adder.
wire signed [48:0] X_EXT;
wire signed [48:0] Z_EXT;
assign X_EXT = {1'b0, XMUX};
assign Z_EXT = {1'b0, ZMUX};
assign {CARRYOUT_IN, P_IN} = OPMODE_OUT[7] ? (Z_EXT - (X_EXT + CARRYIN_OUT)) : (Z_EXT + X_EXT + CARRYIN_OUT);

// Cascade outputs.
assign BCOUT = B1_OUT;
assign PCOUT = P;

endmodule

// TODO: DSP48 (Virtex 4).

// TODO: DSP48E (Virtex 5).

// Virtex 6, Series 7.

module DSP48E1 (
    output [29:0] ACOUT,
    output [17:0] BCOUT,
    output reg CARRYCASCOUT,
    output reg [3:0] CARRYOUT,
    output reg MULTSIGNOUT,
    output OVERFLOW,
    output reg signed [47:0] P,
    output reg PATTERNBDETECT,
    output reg PATTERNDETECT,
    output [47:0] PCOUT,
    output UNDERFLOW,
    input signed [29:0] A,
    input [29:0] ACIN,
    input [3:0] ALUMODE,
    input signed [17:0] B,
    input [17:0] BCIN,
    input [47:0] C,
    input CARRYCASCIN,
    input CARRYIN,
    input [2:0] CARRYINSEL,
    input CEA1,
    input CEA2,
    input CEAD,
    input CEALUMODE,
    input CEB1,
    input CEB2,
    input CEC,
    input CECARRYIN,
    input CECTRL,
    input CED,
    input CEINMODE,
    input CEM,
    input CEP,
    (* clkbuf_sink *) input CLK,
    input [24:0] D,
    input [4:0] INMODE,
    input MULTSIGNIN,
    input [6:0] OPMODE,
    input [47:0] PCIN,
    input RSTA,
    input RSTALLCARRYIN,
    input RSTALUMODE,
    input RSTB,
    input RSTC,
    input RSTCTRL,
    input RSTD,
    input RSTINMODE,
    input RSTM,
    input RSTP
);
    parameter integer ACASCREG = 1;
    parameter integer ADREG = 1;
    parameter integer ALUMODEREG = 1;
    parameter integer AREG = 1;
    parameter AUTORESET_PATDET = "NO_RESET";
    parameter A_INPUT = "DIRECT";
    parameter integer BCASCREG = 1;
    parameter integer BREG = 1;
    parameter B_INPUT = "DIRECT";
    parameter integer CARRYINREG = 1;
    parameter integer CARRYINSELREG = 1;
    parameter integer CREG = 1;
    parameter integer DREG = 1;
    parameter integer INMODEREG = 1;
    parameter integer MREG = 1;
    parameter integer OPMODEREG = 1;
    parameter integer PREG = 1;
    parameter SEL_MASK = "MASK";
    parameter SEL_PATTERN = "PATTERN";
    parameter USE_DPORT = "FALSE";
    parameter USE_MULT = "MULTIPLY";
    parameter USE_PATTERN_DETECT = "NO_PATDET";
    parameter USE_SIMD = "ONE48";
    parameter [47:0] MASK = 48'h3FFFFFFFFFFF;
    parameter [47:0] PATTERN = 48'h000000000000;
    parameter [3:0] IS_ALUMODE_INVERTED = 4'b0;
    parameter [0:0] IS_CARRYIN_INVERTED = 1'b0;
    parameter [0:0] IS_CLK_INVERTED = 1'b0;
    parameter [4:0] IS_INMODE_INVERTED = 5'b0;
    parameter [6:0] IS_OPMODE_INVERTED = 7'b0;

    initial begin
`ifndef YOSYS
        if (AUTORESET_PATDET != "NO_RESET") $fatal(1, "Unsupported AUTORESET_PATDET value");
        if (SEL_MASK != "MASK")     $fatal(1, "Unsupported SEL_MASK value");
        if (SEL_PATTERN != "PATTERN") $fatal(1, "Unsupported SEL_PATTERN value");
        if (USE_SIMD != "ONE48" && USE_SIMD != "TWO24" && USE_SIMD != "FOUR12")    $fatal(1, "Unsupported USE_SIMD value");
        if (IS_ALUMODE_INVERTED != 4'b0) $fatal(1, "Unsupported IS_ALUMODE_INVERTED value");
        if (IS_CARRYIN_INVERTED != 1'b0) $fatal(1, "Unsupported IS_CARRYIN_INVERTED value");
        if (IS_CLK_INVERTED != 1'b0) $fatal(1, "Unsupported IS_CLK_INVERTED value");
        if (IS_INMODE_INVERTED != 5'b0) $fatal(1, "Unsupported IS_INMODE_INVERTED value");
        if (IS_OPMODE_INVERTED != 7'b0) $fatal(1, "Unsupported IS_OPMODE_INVERTED value");
`endif
    end

    wire signed [29:0] A_muxed;
    wire signed [17:0] B_muxed;

    generate
        if (A_INPUT == "CASCADE") assign A_muxed = ACIN;
        else assign A_muxed = A;

        if (B_INPUT == "CASCADE") assign B_muxed = BCIN;
        else assign B_muxed = B;
    endgenerate

    reg signed [29:0] Ar1, Ar2;
    reg signed [24:0] Dr;
    reg signed [17:0] Br1, Br2;
    reg signed [47:0] Cr;
    reg        [4:0]  INMODEr = 5'b0;
    reg        [6:0]  OPMODEr = 7'b0;
    reg        [3:0]  ALUMODEr = 4'b0;
    reg        [2:0]  CARRYINSELr = 3'b0;

    generate
        // Configurable A register
        if (AREG == 2) begin
            initial Ar1 = 30'b0;
            initial Ar2 = 30'b0;
            always @(posedge CLK)
                if (RSTA) begin
                    Ar1 <= 30'b0;
                    Ar2 <= 30'b0;
                end else begin
                    if (CEA1) Ar1 <= A_muxed;
                    if (CEA2) Ar2 <= Ar1;
                end
        end else if (AREG == 1) begin
            //initial Ar1 = 30'b0;
            initial Ar2 = 30'b0;
            always @(posedge CLK)
                if (RSTA) begin
                    Ar1 <= 30'b0;
                    Ar2 <= 30'b0;
                end else begin
                    if (CEA1) Ar1 <= A_muxed;
                    if (CEA2) Ar2 <= A_muxed;
                end
        end else begin
            always @* Ar1 <= A_muxed;
            always @* Ar2 <= A_muxed;
        end

        // Configurable B register
        if (BREG == 2) begin
            initial Br1 = 25'b0;
            initial Br2 = 25'b0;
            always @(posedge CLK)
                if (RSTB) begin
                    Br1 <= 18'b0;
                    Br2 <= 18'b0;
                end else begin
                    if (CEB1) Br1 <= B_muxed;
                    if (CEB2) Br2 <= Br1;
                end
        end else if (BREG == 1) begin
            //initial Br1 = 25'b0;
            initial Br2 = 25'b0;
            always @(posedge CLK)
                if (RSTB) begin
                    Br1 <= 18'b0;
                    Br2 <= 18'b0;
                end else begin
                    if (CEB1) Br1 <= B_muxed;
                    if (CEB2) Br2 <= B_muxed;
                end
        end else begin
            always @* Br1 <= B_muxed;
            always @* Br2 <= B_muxed;
        end

        // C and D registers
        if (CREG == 1) initial Cr = 48'b0;
        if (CREG == 1) begin always @(posedge CLK) if (RSTC) Cr <= 48'b0; else if (CEC) Cr <= C; end
        else           always @* Cr <= C;

        if (CREG == 1) initial Dr = 25'b0;
        if (DREG == 1) begin always @(posedge CLK) if (RSTD) Dr <= 25'b0; else if (CED) Dr <= D; end
        else           always @* Dr <= D;

        // Control registers
        if (INMODEREG == 1) initial INMODEr = 5'b0;
        if (INMODEREG == 1) begin always @(posedge CLK) if (RSTINMODE) INMODEr <= 5'b0; else if (CEINMODE) INMODEr <= INMODE; end
        else           always @* INMODEr <= INMODE;
        if (OPMODEREG == 1) initial OPMODEr = 7'b0;
        if (OPMODEREG == 1) begin always @(posedge CLK) if (RSTCTRL) OPMODEr <= 7'b0; else if (CECTRL) OPMODEr <= OPMODE; end
        else           always @* OPMODEr <= OPMODE;
        if (ALUMODEREG == 1) initial ALUMODEr = 4'b0;
        if (ALUMODEREG == 1) begin always @(posedge CLK) if (RSTALUMODE) ALUMODEr <= 4'b0; else if (CEALUMODE) ALUMODEr <= ALUMODE; end
        else           always @* ALUMODEr <= ALUMODE;
        if (CARRYINSELREG == 1) initial CARRYINSELr = 3'b0;
        if (CARRYINSELREG == 1) begin always @(posedge CLK) if (RSTCTRL) CARRYINSELr <= 3'b0; else if (CECTRL) CARRYINSELr <= CARRYINSEL; end
        else           always @* CARRYINSELr <= CARRYINSEL;
    endgenerate

    // A and B cascade
    generate
        if (ACASCREG == 1 && AREG == 2) assign ACOUT = Ar1;
        else assign ACOUT = Ar2;
        if (BCASCREG == 1 && BREG == 2) assign BCOUT = Br1;
        else assign BCOUT = Br2;
    endgenerate

    // A/D input selection and pre-adder
    wire signed [29:0] Ar12_muxed = INMODEr[0] ? Ar1 : Ar2;
    wire signed [24:0] Ar12_gated = INMODEr[1] ? 25'b0 : Ar12_muxed;
    wire signed [24:0] Dr_gated   = INMODEr[2] ? Dr : 25'b0;
    wire signed [24:0] AD_result  = INMODEr[3] ? (Dr_gated - Ar12_gated) : (Dr_gated + Ar12_gated);
    reg  signed [24:0] ADr;

    generate
        if (ADREG == 1) initial ADr = 25'b0;
        if (ADREG == 1) begin always @(posedge CLK) if (RSTD) ADr <= 25'b0; else if (CEAD) ADr <= AD_result; end
        else            always @* ADr <= AD_result;
    endgenerate

    // 25x18 multiplier
    wire signed [24:0] A_MULT;
    wire signed [17:0] B_MULT = INMODEr[4] ? Br1 : Br2;
    generate
        if (USE_DPORT == "TRUE") assign A_MULT = ADr;
        else assign A_MULT = Ar12_gated;
    endgenerate

    wire signed [42:0] M = A_MULT * B_MULT;
    wire signed [42:0] Mx = (CARRYINSEL == 3'b010) ? 43'bx : M;
    reg  signed [42:0] Mr = 43'b0;

    // Multiplier result register
    generate
        if (MREG == 1) begin always @(posedge CLK) if (RSTM) Mr <= 43'b0; else if (CEM) Mr <= Mx; end
        else           always @* Mr <= Mx;
    endgenerate

    wire signed [42:0] Mrx = (CARRYINSELr == 3'b010) ? 43'bx : Mr;

    // X, Y and Z ALU inputs
    reg signed [47:0] X, Y, Z;

    always @* begin
        // X multiplexer
        case (OPMODEr[1:0])
            2'b00: X = 48'b0;
            2'b01: begin X = $signed(Mrx);
`ifndef YOSYS
                if (OPMODEr[3:2] != 2'b01) $fatal(1, "OPMODEr[3:2] must be 2'b01 when OPMODEr[1:0] is 2'b01");
`endif
            end
            2'b10: begin X = P;
`ifndef YOSYS
                if (PREG != 1) $fatal(1, "PREG must be 1 when OPMODEr[1:0] is 2'b10");
`endif
            end
            2'b11: X = $signed({Ar2, Br2});
            default: X = 48'bx;
        endcase

        // Y multiplexer
        case (OPMODEr[3:2])
            2'b00: Y = 48'b0;
            2'b01: begin Y = 48'b0; // FIXME: more accurate partial product modelling?
`ifndef YOSYS
                if (OPMODEr[1:0] != 2'b01) $fatal(1, "OPMODEr[1:0] must be 2'b01 when OPMODEr[3:2] is 2'b01");
`endif
            end
            2'b10: Y = {48{1'b1}};
            2'b11: Y = Cr;
            default: Y = 48'bx;
        endcase

        // Z multiplexer
        case (OPMODEr[6:4])
            3'b000: Z = 48'b0;
            3'b001: Z = PCIN;
            3'b010: begin Z = P;
`ifndef YOSYS
                if (PREG != 1) $fatal(1, "PREG must be 1 when OPMODEr[6:4] i0s 3'b010");
`endif
            end
            3'b011: Z = Cr;
            3'b100: begin Z = P;
`ifndef YOSYS
                if (PREG != 1) $fatal(1, "PREG must be 1 when OPMODEr[6:4] is 3'b100");
                if (OPMODEr[3:0] != 4'b1000) $fatal(1, "OPMODEr[3:0] must be 4'b1000 when OPMODEr[6:4] i0s 3'b100");
`endif
            end
            3'b101: Z = $signed(PCIN[47:17]);
            3'b110: Z = $signed(P[47:17]);
            default: Z = 48'bx;
        endcase
    end

    // Carry in
    wire A24_xnor_B17d = A_MULT[24] ~^ B_MULT[17];
    reg CARRYINr = 1'b0, A24_xnor_B17 = 1'b0;
    generate
        if (CARRYINREG == 1) begin always @(posedge CLK) if (RSTALLCARRYIN) CARRYINr <= 1'b0; else if (CECARRYIN) CARRYINr <= CARRYIN; end
        else                 always @* CARRYINr = CARRYIN;

        if (MREG == 1) begin always @(posedge CLK) if (RSTALLCARRYIN) A24_xnor_B17 <= 1'b0; else if (CEM) A24_xnor_B17 <= A24_xnor_B17d; end
        else                 always @* A24_xnor_B17 = A24_xnor_B17d;
    endgenerate

    reg cin_muxed;

    always @(*) begin
        case (CARRYINSELr)
            3'b000: cin_muxed = CARRYINr;
            3'b001: cin_muxed = ~PCIN[47];
            3'b010: cin_muxed = CARRYCASCIN;
            3'b011: cin_muxed = PCIN[47];
            3'b100: cin_muxed = CARRYCASCOUT;
            3'b101: cin_muxed = ~P[47];
            3'b110: cin_muxed = A24_xnor_B17;
            3'b111: cin_muxed = P[47];
            default: cin_muxed = 1'bx;
        endcase
    end

    wire alu_cin = (ALUMODEr[3] || ALUMODEr[2]) ? 1'b0 : cin_muxed;

    // ALU core
    wire [47:0] Z_muxinv = ALUMODEr[0] ? ~Z : Z;
    wire [47:0] xor_xyz = X ^ Y ^ Z_muxinv;
    wire [47:0] maj_xyz = (X & Y) | (X & Z_muxinv) | (Y & Z_muxinv);

    wire [47:0] xor_xyz_muxed = ALUMODEr[3] ? maj_xyz : xor_xyz;
    wire [47:0] maj_xyz_gated = ALUMODEr[2] ? 48'b0 :  maj_xyz;

    wire [48:0] maj_xyz_simd_gated;
    wire [3:0] int_carry_in, int_carry_out, ext_carry_out;
    wire [47:0] alu_sum;
    assign int_carry_in[0] = 1'b0;
    wire [3:0] carryout_reset;

    generate
        if (USE_SIMD == "FOUR12") begin
            assign maj_xyz_simd_gated = {
                    maj_xyz_gated[47:36],
                    1'b0, maj_xyz_gated[34:24],
                    1'b0, maj_xyz_gated[22:12],
                    1'b0, maj_xyz_gated[10:0],
                    alu_cin
                };
            assign int_carry_in[3:1] = 3'b000;
            assign ext_carry_out = {
                    int_carry_out[3],
                    maj_xyz_gated[35] ^ int_carry_out[2],
                    maj_xyz_gated[23] ^ int_carry_out[1],
                    maj_xyz_gated[11] ^ int_carry_out[0]
                };
            assign carryout_reset = 4'b0000;
        end else if (USE_SIMD == "TWO24") begin
            assign maj_xyz_simd_gated = {
                    maj_xyz_gated[47:24],
                    1'b0, maj_xyz_gated[22:0],
                    alu_cin
                };
            assign int_carry_in[3:1] = {int_carry_out[2], 1'b0, int_carry_out[0]};
            assign ext_carry_out = {
                    int_carry_out[3],
                    1'bx,
                    maj_xyz_gated[23] ^ int_carry_out[1],
                    1'bx
                };
            assign carryout_reset = 4'b0x0x;
        end else begin
            assign maj_xyz_simd_gated = {maj_xyz_gated, alu_cin};
            assign int_carry_in[3:1] = int_carry_out[2:0];
            assign ext_carry_out = {
                    int_carry_out[3],
                    3'bxxx
                };
            assign carryout_reset = 4'b0xxx;
        end

        genvar i;
        for (i = 0; i < 4; i = i + 1)
            assign {int_carry_out[i], alu_sum[i*12 +: 12]} = {1'b0, maj_xyz_simd_gated[i*12 +: ((i == 3) ? 13 : 12)]}
                                                              + xor_xyz_muxed[i*12 +: 12] + int_carry_in[i];
    endgenerate

    wire signed [47:0] Pd = ALUMODEr[1] ? ~alu_sum : alu_sum;
    wire [3:0] CARRYOUTd = (OPMODEr[3:0] == 4'b0101 || ALUMODEr[3:2] != 2'b00) ? 4'bxxxx :
                           ((ALUMODEr[0] & ALUMODEr[1]) ? ~ext_carry_out : ext_carry_out);
    wire CARRYCASCOUTd = ext_carry_out[3];
    wire MULTSIGNOUTd = Mrx[42];

    generate
        if (PREG == 1) begin
            initial P = 48'b0;
            initial CARRYOUT = carryout_reset;
            initial CARRYCASCOUT = 1'b0;
            initial MULTSIGNOUT = 1'b0;
            always @(posedge CLK)
                if (RSTP) begin
                    P <= 48'b0;
                    CARRYOUT <= carryout_reset;
                    CARRYCASCOUT <= 1'b0;
                    MULTSIGNOUT <= 1'b0;
                end else if (CEP) begin
                    P <= Pd;
                    CARRYOUT <= CARRYOUTd;
                    CARRYCASCOUT <= CARRYCASCOUTd;
                    MULTSIGNOUT <= MULTSIGNOUTd;
                end
        end else begin
            always @* begin
                P = Pd;
                CARRYOUT = CARRYOUTd;
                CARRYCASCOUT = CARRYCASCOUTd;
                MULTSIGNOUT = MULTSIGNOUTd;
            end
        end
    endgenerate

    assign PCOUT = P;

    generate
        wire PATTERNDETECTd, PATTERNBDETECTd;

        if (USE_PATTERN_DETECT == "PATDET") begin
            // TODO: Support SEL_PATTERN != "PATTERN" and SEL_MASK != "MASK
            assign PATTERNDETECTd = &(~(Pd ^ PATTERN) | MASK);
            assign PATTERNBDETECTd = &((Pd ^ PATTERN) | MASK);
        end else begin
            assign PATTERNDETECTd = 1'b1;
            assign PATTERNBDETECTd = 1'b1;
        end

        if (PREG == 1) begin
            reg PATTERNDETECTPAST, PATTERNBDETECTPAST;
            initial PATTERNDETECT = 1'b0;
            initial PATTERNBDETECT = 1'b0;
            initial PATTERNDETECTPAST = 1'b0;
            initial PATTERNBDETECTPAST = 1'b0;
            always @(posedge CLK)
                if (RSTP) begin
                    PATTERNDETECT <= 1'b0;
                    PATTERNBDETECT <= 1'b0;
                    PATTERNDETECTPAST <= 1'b0;
                    PATTERNBDETECTPAST <= 1'b0;
                end else if (CEP) begin
                    PATTERNDETECT <= PATTERNDETECTd;
                    PATTERNBDETECT <= PATTERNBDETECTd;
                    PATTERNDETECTPAST <= PATTERNDETECT;
                    PATTERNBDETECTPAST <= PATTERNBDETECT;
                end
            assign OVERFLOW = &{PATTERNDETECTPAST, ~PATTERNBDETECT, ~PATTERNDETECT};
            assign UNDERFLOW = &{PATTERNBDETECTPAST, ~PATTERNBDETECT, ~PATTERNDETECT};
        end else begin
            always @* begin
                PATTERNDETECT = PATTERNDETECTd;
                PATTERNBDETECT = PATTERNBDETECTd;
            end
            assign OVERFLOW = 1'bx, UNDERFLOW = 1'bx;
        end
    endgenerate

endmodule

// TODO: DSP48E2 (Ultrascale).<|MERGE_RESOLUTION|>--- conflicted
+++ resolved
@@ -351,8 +351,6 @@
 
 (* abc9_box_id=1101, lib_whitebox, abc9_flop *)
 module FDRE_1 (
-<<<<<<< HEAD
-=======
   (* abc9_arrival=303 *)
   output reg Q,
   (* clkbuf_sink *)
@@ -366,16 +364,26 @@
 
 (* abc9_box_id=1102, lib_whitebox, abc9_flop *)
 module FDSE (
->>>>>>> 6e866030
   (* abc9_arrival=303 *)
   output reg Q,
   (* clkbuf_sink *)
+  (* invertible_pin = "IS_C_INVERTED" *)
   input C,
-  input CE, D, R
-);
-  parameter [0:0] INIT = 1'b0;
+  input CE,
+  (* invertible_pin = "IS_D_INVERTED" *)
+  input D,
+  (* invertible_pin = "IS_S_INVERTED" *)
+  input S
+);
+  parameter [0:0] INIT = 1'b1;
+  parameter [0:0] IS_C_INVERTED = 1'b0;
+  parameter [0:0] IS_D_INVERTED = 1'b0;
+  parameter [0:0] IS_S_INVERTED = 1'b0;
   initial Q <= INIT;
-  always @(negedge C) if (R) Q <= 1'b0; else if (CE) Q <= D;
+  generate case (|IS_C_INVERTED)
+    1'b0: always @(posedge C) if (S == !IS_S_INVERTED) Q <= 1'b1; else if (CE) Q <= D ^ IS_D_INVERTED;
+    1'b1: always @(negedge C) if (S == !IS_S_INVERTED) Q <= 1'b1; else if (CE) Q <= D ^ IS_D_INVERTED;
+  endcase endgenerate
 endmodule
 
 (* abc9_box_id=1103, lib_whitebox, abc9_flop *)
@@ -426,11 +434,7 @@
       Q <= d;
 endmodule
 
-<<<<<<< HEAD
-(* abc9_box_id=1102, lib_whitebox, abc9_flop *)
-=======
 (* abc9_box_id=1104, lib_whitebox, abc9_flop *)
->>>>>>> 6e866030
 module FDCE (
   (* abc9_arrival=303 *)
   output reg Q,
@@ -456,10 +460,6 @@
   endcase endgenerate
 endmodule
 
-<<<<<<< HEAD
-(* abc9_box_id=1103, lib_whitebox, abc9_flop *)
-module FDCE_1 (
-=======
 (* abc9_box_id=1105, lib_whitebox, abc9_flop *)
 module FDCE_1 (
   (* abc9_arrival=303 *)
@@ -475,16 +475,28 @@
 
 (* abc9_box_id=1106, lib_whitebox, abc9_flop *)
 module FDPE (
->>>>>>> 6e866030
   (* abc9_arrival=303 *)
   output reg Q,
   (* clkbuf_sink *)
+  (* invertible_pin = "IS_C_INVERTED" *)
   input C,
-  input CE, D, CLR
-);
-  parameter [0:0] INIT = 1'b0;
+  input CE,
+  (* invertible_pin = "IS_D_INVERTED" *)
+  input D,
+  (* invertible_pin = "IS_PRE_INVERTED" *)
+  input PRE
+);
+  parameter [0:0] INIT = 1'b1;
+  parameter [0:0] IS_C_INVERTED = 1'b0;
+  parameter [0:0] IS_D_INVERTED = 1'b0;
+  parameter [0:0] IS_PRE_INVERTED = 1'b0;
   initial Q <= INIT;
-  always @(negedge C, posedge CLR) if (CLR) Q <= 1'b0; else if (CE) Q <= D;
+  generate case ({|IS_C_INVERTED, |IS_PRE_INVERTED})
+    2'b00: always @(posedge C, posedge PRE) if ( PRE) Q <= 1'b1; else if (CE) Q <= D ^ IS_D_INVERTED;
+    2'b01: always @(posedge C, negedge PRE) if (!PRE) Q <= 1'b1; else if (CE) Q <= D ^ IS_D_INVERTED;
+    2'b10: always @(negedge C, posedge PRE) if ( PRE) Q <= 1'b1; else if (CE) Q <= D ^ IS_D_INVERTED;
+    2'b11: always @(negedge C, negedge PRE) if (!PRE) Q <= 1'b1; else if (CE) Q <= D ^ IS_D_INVERTED;
+  endcase endgenerate
 endmodule
 
 (* abc9_box_id=1107, lib_whitebox, abc9_flop *)
@@ -545,85 +557,6 @@
   assign Q = qs ? qp : qc;
 endmodule
 
-<<<<<<< HEAD
-(* abc9_box_id=1104, lib_whitebox, abc9_flop *)
-module FDPE (
-  (* abc9_arrival=303 *)
-  output reg Q,
-  (* clkbuf_sink *)
-  (* invertible_pin = "IS_C_INVERTED" *)
-  input C,
-  input CE,
-  (* invertible_pin = "IS_D_INVERTED" *)
-  input D,
-  (* invertible_pin = "IS_PRE_INVERTED" *)
-  input PRE
-);
-  parameter [0:0] INIT = 1'b1;
-  parameter [0:0] IS_C_INVERTED = 1'b0;
-  parameter [0:0] IS_D_INVERTED = 1'b0;
-  parameter [0:0] IS_PRE_INVERTED = 1'b0;
-  initial Q <= INIT;
-  generate case ({|IS_C_INVERTED, |IS_PRE_INVERTED})
-    2'b00: always @(posedge C, posedge PRE) if ( PRE) Q <= 1'b1; else if (CE) Q <= D ^ IS_D_INVERTED;
-    2'b01: always @(posedge C, negedge PRE) if (!PRE) Q <= 1'b1; else if (CE) Q <= D ^ IS_D_INVERTED;
-    2'b10: always @(negedge C, posedge PRE) if ( PRE) Q <= 1'b1; else if (CE) Q <= D ^ IS_D_INVERTED;
-    2'b11: always @(negedge C, negedge PRE) if (!PRE) Q <= 1'b1; else if (CE) Q <= D ^ IS_D_INVERTED;
-  endcase endgenerate
-endmodule
-
-(* abc9_box_id=1105, lib_whitebox, abc9_flop *)
-module FDPE_1 (
-  (* abc9_arrival=303 *)
-  output reg Q,
-  (* clkbuf_sink *)
-  input C,
-  input CE, D, PRE
-);
-  parameter [0:0] INIT = 1'b1;
-  initial Q <= INIT;
-  always @(negedge C, posedge PRE) if (PRE) Q <= 1'b1; else if (CE) Q <= D;
-endmodule
-
-(* abc9_box_id=1106, lib_whitebox, abc9_flop *)
-module FDSE (
-  (* abc9_arrival=303 *)
-  output reg Q,
-  (* clkbuf_sink *)
-  (* invertible_pin = "IS_C_INVERTED" *)
-  input C,
-  input CE,
-  (* invertible_pin = "IS_D_INVERTED" *)
-  input D,
-  (* invertible_pin = "IS_S_INVERTED" *)
-  input S
-);
-  parameter [0:0] INIT = 1'b1;
-  parameter [0:0] IS_C_INVERTED = 1'b0;
-  parameter [0:0] IS_D_INVERTED = 1'b0;
-  parameter [0:0] IS_S_INVERTED = 1'b0;
-  initial Q <= INIT;
-  generate case (|IS_C_INVERTED)
-    1'b0: always @(posedge C) if (S == !IS_S_INVERTED) Q <= 1'b1; else if (CE) Q <= D ^ IS_D_INVERTED;
-    1'b1: always @(negedge C) if (S == !IS_S_INVERTED) Q <= 1'b1; else if (CE) Q <= D ^ IS_D_INVERTED;
-  endcase endgenerate
-endmodule
-
-(* abc9_box_id=1107, lib_whitebox, abc9_flop *)
-module FDSE_1 (
-  (* abc9_arrival=303 *)
-  output reg Q,
-  (* clkbuf_sink *)
-  input C,
-  input CE, D, S
-);
-  parameter [0:0] INIT = 1'b1;
-  initial Q <= INIT;
-  always @(negedge C) if (S) Q <= 1'b1; else if (CE) Q <= D;
-endmodule
-
-=======
->>>>>>> 6e866030
 module LDCE (
   output reg Q,
   (* invertible_pin = "IS_CLR_INVERTED" *)

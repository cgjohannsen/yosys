/*
 *  yosys -- Yosys Open SYnthesis Suite
 *
 *  Copyright (C) 2012  Clifford Wolf <clifford@clifford.at>
 *
 *  Permission to use, copy, modify, and/or distribute this software for any
 *  purpose with or without fee is hereby granted, provided that the above
 *  copyright notice and this permission notice appear in all copies.
 *
 *  THE SOFTWARE IS PROVIDED "AS IS" AND THE AUTHOR DISCLAIMS ALL WARRANTIES
 *  WITH REGARD TO THIS SOFTWARE INCLUDING ALL IMPLIED WARRANTIES OF
 *  MERCHANTABILITY AND FITNESS. IN NO EVENT SHALL THE AUTHOR BE LIABLE FOR
 *  ANY SPECIAL, DIRECT, INDIRECT, OR CONSEQUENTIAL DAMAGES OR ANY DAMAGES
 *  WHATSOEVER RESULTING FROM LOSS OF USE, DATA OR PROFITS, WHETHER IN AN
 *  ACTION OF CONTRACT, NEGLIGENCE OR OTHER TORTIOUS ACTION, ARISING OUT OF
 *  OR IN CONNECTION WITH THE USE OR PERFORMANCE OF THIS SOFTWARE.
 *
 */

#include "kernel/register.h"
#include "kernel/celltypes.h"
#include "kernel/rtlil.h"
#include "kernel/log.h"

USING_YOSYS_NAMESPACE
PRIVATE_NAMESPACE_BEGIN

struct SynthIce40Pass : public ScriptPass
{
	SynthIce40Pass() : ScriptPass("synth_ice40", "synthesis for iCE40 FPGAs") { }

	void help() YS_OVERRIDE
	{
		//   |---v---|---v---|---v---|---v---|---v---|---v---|---v---|---v---|---v---|---v---|
		log("\n");
		log("    synth_ice40 [options]\n");
		log("\n");
		log("This command runs synthesis for iCE40 FPGAs.\n");
		log("\n");
		log("    -device < hx | lp | u >\n");
		log("        optimise the synthesis netlist for the specified device.\n");
		log("        HX is the default target if no device argument specified.\n");
		log("\n");
		log("    -top <module>\n");
		log("        use the specified module as top module\n");
		log("\n");
		log("    -blif <file>\n");
		log("        write the design to the specified BLIF file. writing of an output file\n");
		log("        is omitted if this parameter is not specified.\n");
		log("\n");
		log("    -edif <file>\n");
		log("        write the design to the specified EDIF file. writing of an output file\n");
		log("        is omitted if this parameter is not specified.\n");
		log("\n");
		log("    -json <file>\n");
		log("        write the design to the specified JSON file. writing of an output file\n");
		log("        is omitted if this parameter is not specified.\n");
		log("\n");
		log("    -run <from_label>:<to_label>\n");
		log("        only run the commands between the labels (see below). an empty\n");
		log("        from label is synonymous to 'begin', and empty to label is\n");
		log("        synonymous to the end of the command list.\n");
		log("\n");
		log("    -noflatten\n");
		log("        do not flatten design before synthesis\n");
		log("\n");
		log("    -retime\n");
		log("        run 'abc' with -dff option\n");
		log("\n");
		log("    -relut\n");
		log("        combine LUTs after synthesis\n");
		log("\n");
		log("    -nocarry\n");
		log("        do not use SB_CARRY cells in output netlist\n");
		log("\n");
		log("    -nodffe\n");
		log("        do not use SB_DFFE* cells in output netlist\n");
		log("\n");
		log("    -dffe_min_ce_use <min_ce_use>\n");
		log("        do not use SB_DFFE* cells if the resulting CE line would go to less\n");
		log("        than min_ce_use SB_DFFE*in output netlist\n");
		log("\n");
		log("    -nobram\n");
		log("        do not use SB_RAM40_4K* cells in output netlist\n");
		log("\n");
		log("    -dsp\n");
		log("        use iCE40 UltraPlus DSP cells for large arithmetic\n");
		log("\n");
		log("    -noabc\n");
		log("        use built-in Yosys LUT techmapping instead of abc\n");
		log("\n");
		log("    -abc2\n");
		log("        run two passes of 'abc' for slightly improved logic density\n");
		log("\n");
		log("    -vpr\n");
		log("        generate an output netlist (and BLIF file) suitable for VPR\n");
		log("        (this feature is experimental and incomplete)\n");
		log("\n");
		log("    -abc9\n");
		log("        use abc9 instead of abc\n");
		log("\n");
		log("\n");
		log("The following commands are executed by this synthesis command:\n");
		help_script();
		log("\n");
	}


<<<<<<< HEAD
	string top_opt, blif_file, edif_file, json_file, abc;
=======
	string top_opt, blif_file, edif_file, json_file, abc, device_opt;
>>>>>>> eaf3c247
	bool nocarry, nodffe, nobram, dsp, flatten, retime, relut, noabc, abc2, vpr;
	int min_ce_use;

	void clear_flags() YS_OVERRIDE
	{
		top_opt = "-auto-top";
		blif_file = "";
		edif_file = "";
		json_file = "";
		nocarry = false;
		nodffe = false;
		min_ce_use = -1;
		nobram = false;
		dsp = false;
		flatten = true;
		retime = false;
		relut = false;
		noabc = false;
		abc2 = false;
		vpr = false;
		abc = "abc";
<<<<<<< HEAD
=======
		device_opt = "hx";
>>>>>>> eaf3c247
	}

	void execute(std::vector<std::string> args, RTLIL::Design *design) YS_OVERRIDE
	{
		string run_from, run_to;
		clear_flags();

		size_t argidx;
		for (argidx = 1; argidx < args.size(); argidx++)
		{
			if (args[argidx] == "-top" && argidx+1 < args.size()) {
				top_opt = "-top " + args[++argidx];
				continue;
			}
			if (args[argidx] == "-blif" && argidx+1 < args.size()) {
				blif_file = args[++argidx];
				continue;
			}
			if (args[argidx] == "-edif" && argidx+1 < args.size()) {
				edif_file = args[++argidx];
				continue;
			}
			if (args[argidx] == "-json" && argidx+1 < args.size()) {
				json_file = args[++argidx];
				continue;
			}
			if (args[argidx] == "-run" && argidx+1 < args.size()) {
				size_t pos = args[argidx+1].find(':');
				if (pos == std::string::npos)
					break;
				run_from = args[++argidx].substr(0, pos);
				run_to = args[argidx].substr(pos+1);
				continue;
			}
			if (args[argidx] == "-flatten") {
				flatten = true;
				continue;
			}
			if (args[argidx] == "-noflatten") {
				flatten = false;
				continue;
			}
			if (args[argidx] == "-retime") {
				retime = true;
				continue;
			}
			if (args[argidx] == "-relut") {
				relut = true;
				continue;
			}
			if (args[argidx] == "-nocarry") {
				nocarry = true;
				continue;
			}
			if (args[argidx] == "-nodffe") {
				nodffe = true;
				continue;
			}
			if (args[argidx] == "-dffe_min_ce_use" && argidx+1 < args.size()) {
				min_ce_use = std::stoi(args[++argidx]);
				continue;
			}
			if (args[argidx] == "-nobram") {
				nobram = true;
				continue;
			}
			if (args[argidx] == "-dsp") {
				dsp = true;
				continue;
			}
			if (args[argidx] == "-noabc") {
				noabc = true;
				continue;
			}
			if (args[argidx] == "-abc2") {
				abc2 = true;
				continue;
			}
			if (args[argidx] == "-vpr") {
				vpr = true;
				continue;
			}
			if (args[argidx] == "-abc9") {
				abc = "abc9";
				continue;
			}
<<<<<<< HEAD
=======
			if (args[argidx] == "-device" && argidx+1 < args.size()) {
				device_opt = args[++argidx];
				continue;
			}
>>>>>>> eaf3c247
			break;
		}
		extra_args(args, argidx, design);

		if (!design->full_selection())
			log_cmd_error("This command only operates on fully selected designs!\n");
		if (device_opt != "hx" && device_opt != "lp" && device_opt !="u")
			log_cmd_error("Invalid or no device specified: '%s'\n", device_opt.c_str());

		log_header(design, "Executing SYNTH_ICE40 pass.\n");
		log_push();

		run_script(design, run_from, run_to);

		log_pop();
	}

	void script() YS_OVERRIDE
	{
		if (check_label("begin"))
		{
			run("read_verilog -lib -D ABC_MODEL +/ice40/cells_sim.v");
			run(stringf("hierarchy -check %s", help_mode ? "-top <top>" : top_opt.c_str()));
			run("proc");
		}

		if (flatten && check_label("flatten", "(unless -noflatten)"))
		{
			run("flatten");
			run("tribuf -logic");
			run("deminout");
		}

		if (check_label("coarse"))
		{
			run("opt_expr");
			run("opt_clean");
			run("check");
			run("opt");
			run("wreduce");
			run("share");
			run("techmap -map +/cmp2lut.v -D LUT_WIDTH=4");
			run("opt_expr");
			run("opt_clean");
			if (help_mode || dsp)
				run("ice40_dsp", "(if -dsp)");
			run("alumacc");
			run("opt");
			run("fsm");
			run("opt -fast");
			run("memory -nomap");
			run("opt_clean");
		}

		if (!nobram && check_label("bram", "(skip if -nobram)"))
		{
			run("memory_bram -rules +/ice40/brams.txt");
			run("techmap -map +/ice40/brams_map.v");
			run("ice40_braminit");
		}

		if (check_label("map"))
		{
			run("opt -fast -mux_undef -undriven -fine");
			run("memory_map");
			run("opt -undriven -fine");
		}

		if (check_label("map_gates"))
		{
			if (nocarry)
				run("techmap");
			else
				run("techmap -map +/techmap.v -map +/ice40/arith_map.v");
<<<<<<< HEAD
			if (retime || help_mode)
=======
			if ((retime || help_mode) && abc != "abc9")
>>>>>>> eaf3c247
				run(abc + " -dff", "(only if -retime)");
			run("ice40_opt");
		}

		if (check_label("map_ffs"))
		{
			run("dffsr2dff");
			if (!nodffe)
				run("dff2dffe -direct-match $_DFF_*");
			if (min_ce_use >= 0) {
				run("opt_merge");
				run(stringf("dff2dffe -unmap-mince %d", min_ce_use));
			}
			run("techmap -D NO_LUT -map +/ice40/cells_map.v");
			run("opt_expr -mux_undef");
			run("simplemap");
			run("ice40_ffinit");
			run("ice40_ffssr");
			run("ice40_opt -full");
		}

		if (check_label("map_luts"))
		{
			if (abc2 || help_mode) {
				run(abc, "      (only if -abc2)");
				run("ice40_opt", "(only if -abc2)");
			}
			run("techmap -map +/ice40/latches_map.v");
			if (noabc || help_mode) {
				run("simplemap", "                               (only if -noabc)");
				run("techmap -map +/gate2lut.v -D LUT_WIDTH=4", "(only if -noabc)");
			}
			if (!noabc) {
<<<<<<< HEAD
				run(abc + " -dress -lut 4", "(skip if -noabc)");
=======
				if (abc == "abc9")
					run(abc + stringf(" -dress -lut +/ice40/abc_%s.lut -box +/ice40/abc_%s.box", device_opt.c_str(), device_opt.c_str()), "(skip if -noabc)");
				else
					run(abc + " -lut 4", "(skip if -noabc)");
>>>>>>> eaf3c247
			}
			run("clean");
			if (relut || help_mode) {
				run("ice40_unlut", "                            (only if -relut)");
				run("opt_lut -dlogic SB_CARRY:I0=1:I1=2:CI=3", "(only if -relut)");
			}
		}

		if (check_label("map_cells"))
		{
			if (vpr)
				run("techmap -D NO_LUT -map +/ice40/cells_map.v");
			else
				run("techmap -map +/ice40/cells_map.v", "(with -D NO_LUT in vpr mode)");

			run("clean");
		}

		if (check_label("check"))
		{
			run("hierarchy -check");
			run("stat");
			run("check -noinit");
		}

		if (check_label("blif"))
		{
			if (!blif_file.empty() || help_mode) {
				if (vpr || help_mode) {
					run(stringf("opt_clean -purge"),
							"                                 (vpr mode)");
					run(stringf("write_blif -attr -cname -conn -param %s",
							help_mode ? "<file-name>" : blif_file.c_str()),
							" (vpr mode)");
				}
				if (!vpr)
					run(stringf("write_blif -gates -attr -param %s",
							help_mode ? "<file-name>" : blif_file.c_str()),
							"       (non-vpr mode)");
			}
		}

		if (check_label("edif"))
		{
			if (!edif_file.empty() || help_mode)
				run(stringf("write_edif %s", help_mode ? "<file-name>" : edif_file.c_str()));
		}

		if (check_label("json"))
		{
			if (!json_file.empty() || help_mode)
				run(stringf("write_json %s", help_mode ? "<file-name>" : json_file.c_str()));
		}
	}
} SynthIce40Pass;

PRIVATE_NAMESPACE_END<|MERGE_RESOLUTION|>--- conflicted
+++ resolved
@@ -106,11 +106,7 @@
 	}
 
 
-<<<<<<< HEAD
-	string top_opt, blif_file, edif_file, json_file, abc;
-=======
 	string top_opt, blif_file, edif_file, json_file, abc, device_opt;
->>>>>>> eaf3c247
 	bool nocarry, nodffe, nobram, dsp, flatten, retime, relut, noabc, abc2, vpr;
 	int min_ce_use;
 
@@ -132,10 +128,7 @@
 		abc2 = false;
 		vpr = false;
 		abc = "abc";
-<<<<<<< HEAD
-=======
 		device_opt = "hx";
->>>>>>> eaf3c247
 	}
 
 	void execute(std::vector<std::string> args, RTLIL::Design *design) YS_OVERRIDE
@@ -222,13 +215,10 @@
 				abc = "abc9";
 				continue;
 			}
-<<<<<<< HEAD
-=======
 			if (args[argidx] == "-device" && argidx+1 < args.size()) {
 				device_opt = args[++argidx];
 				continue;
 			}
->>>>>>> eaf3c247
 			break;
 		}
 		extra_args(args, argidx, design);
@@ -303,11 +293,7 @@
 				run("techmap");
 			else
 				run("techmap -map +/techmap.v -map +/ice40/arith_map.v");
-<<<<<<< HEAD
-			if (retime || help_mode)
-=======
 			if ((retime || help_mode) && abc != "abc9")
->>>>>>> eaf3c247
 				run(abc + " -dff", "(only if -retime)");
 			run("ice40_opt");
 		}
@@ -341,14 +327,10 @@
 				run("techmap -map +/gate2lut.v -D LUT_WIDTH=4", "(only if -noabc)");
 			}
 			if (!noabc) {
-<<<<<<< HEAD
-				run(abc + " -dress -lut 4", "(skip if -noabc)");
-=======
 				if (abc == "abc9")
 					run(abc + stringf(" -dress -lut +/ice40/abc_%s.lut -box +/ice40/abc_%s.box", device_opt.c_str(), device_opt.c_str()), "(skip if -noabc)");
 				else
 					run(abc + " -lut 4", "(skip if -noabc)");
->>>>>>> eaf3c247
 			}
 			run("clean");
 			if (relut || help_mode) {

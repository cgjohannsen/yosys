/*
 *  yosys -- Yosys Open SYnthesis Suite
 *
 *  Copyright (C) 2012  Clifford Wolf <clifford@clifford.at>
 *                2019  Eddie Hung <eddie@fpgeh.com>
 *
 *  Permission to use, copy, modify, and/or distribute this software for any
 *  purpose with or without fee is hereby granted, provided that the above
 *  copyright notice and this permission notice appear in all copies.
 *
 *  THE SOFTWARE IS PROVIDED "AS IS" AND THE AUTHOR DISCLAIMS ALL WARRANTIES
 *  WITH REGARD TO THIS SOFTWARE INCLUDING ALL IMPLIED WARRANTIES OF
 *  MERCHANTABILITY AND FITNESS. IN NO EVENT SHALL THE AUTHOR BE LIABLE FOR
 *  ANY SPECIAL, DIRECT, INDIRECT, OR CONSEQUENTIAL DAMAGES OR ANY DAMAGES
 *  WHATSOEVER RESULTING FROM LOSS OF USE, DATA OR PROFITS, WHETHER IN AN
 *  ACTION OF CONTRACT, NEGLIGENCE OR OTHER TORTIOUS ACTION, ARISING OUT OF
 *  OR IN CONNECTION WITH THE USE OR PERFORMANCE OF THIS SOFTWARE.
 *
 */

// [[CITE]] ABC
// Berkeley Logic Synthesis and Verification Group, ABC: A System for Sequential Synthesis and Verification
// http://www.eecs.berkeley.edu/~alanmi/abc/

#if 0
// Based on &flow3 - better QoR but more experimental
#define ABC_COMMAND_LUT "&st; &ps -l; "/*"&sweep -v;"*/" &scorr; " \
						"&st; &if {W}; &save; &st; &syn2; &if {W}; &save; &load; "\
						"&st; &if -g -K 6; &dch -f; &if {W}; &save; &load; "\
						"&st; &if -g -K 6; &synch2; &if {W}; &save; &load"
#else
#define ABC_COMMAND_LUT "&st; &sweep; &scorr; &dc2; &retime; &st; &dch -f; &ps -l; &if {W} {D} -v; "/*"&mfs; "*/"&ps -l"
#endif


#define ABC_FAST_COMMAND_LUT "&st; &retime; &if {W}"

#include "kernel/register.h"
#include "kernel/sigtools.h"
#include "kernel/celltypes.h"
#include "kernel/cost.h"
#include "kernel/log.h"
#include <stdlib.h>
#include <stdio.h>
#include <string.h>
#include <cerrno>
#include <sstream>
#include <climits>

#ifndef _WIN32
#  include <unistd.h>
#  include <dirent.h>
#endif

#include "frontends/aiger/aigerparse.h"

#ifdef YOSYS_LINK_ABC
extern "C" int Abc_RealMain(int argc, char *argv[]);
#endif

USING_YOSYS_NAMESPACE
PRIVATE_NAMESPACE_BEGIN

bool markgroups;
int map_autoidx;
SigMap assign_map;
RTLIL::Module *module;

bool clk_polarity, en_polarity;
RTLIL::SigSpec clk_sig, en_sig;

std::string remap_name(RTLIL::IdString abc_name)
{
	std::stringstream sstr;
	sstr << "$abc$" << map_autoidx << "$" << abc_name.substr(1);
	return sstr.str();
}

void handle_loops(RTLIL::Design *design)
{
	Pass::call(design, "scc -set_attr abc_scc_id {}");

	design->selection_stack.emplace_back(false);
	RTLIL::Selection& sel = design->selection_stack.back();

	// For every unique SCC found, (arbitrarily) find the first
	// cell in the component, and select (and mark) all its output
	// wires
	pool<RTLIL::Const> ids_seen;
	for (auto cell : module->cells()) {
		auto it = cell->attributes.find("\\abc_scc_id");
		if (it != cell->attributes.end()) {
			auto r = ids_seen.insert(it->second);
			if (r.second) {
				for (const auto &c : cell->connections()) {
					if (c.second.is_fully_const()) continue;
					if (cell->output(c.first)) {
						SigBit b = c.second.as_bit();
						Wire *w = b.wire;
						w->set_bool_attribute("\\abc_scc_break");
						sel.select(module, w);
					}
				}
			}
			cell->attributes.erase(it);
		}
	}

	// Then cut those selected wires to expose them as new PO/PI
	Pass::call(design, "expose -cut -sep .abc");

	design->selection_stack.pop_back();
}

std::string add_echos_to_abc_cmd(std::string str)
{
	std::string new_str, token;
	for (size_t i = 0; i < str.size(); i++) {
		token += str[i];
		if (str[i] == ';') {
			while (i+1 < str.size() && str[i+1] == ' ')
				i++;
			new_str += "echo + " + token + " " + token + " ";
			token.clear();
		}
	}

	if (!token.empty()) {
		if (!new_str.empty())
			new_str += "echo + " + token + "; ";
		new_str += token;
	}

	return new_str;
}

std::string fold_abc_cmd(std::string str)
{
	std::string token, new_str = "          ";
	int char_counter = 10;

	for (size_t i = 0; i <= str.size(); i++) {
		if (i < str.size())
			token += str[i];
		if (i == str.size() || str[i] == ';') {
			if (char_counter + token.size() > 75)
				new_str += "\n              ", char_counter = 14;
			new_str += token, char_counter += token.size();
			token.clear();
		}
	}

	return new_str;
}

std::string replace_tempdir(std::string text, std::string tempdir_name, bool show_tempdir)
{
	if (show_tempdir)
		return text;

	while (1) {
		size_t pos = text.find(tempdir_name);
		if (pos == std::string::npos)
			break;
		text = text.substr(0, pos) + "<abc-temp-dir>" + text.substr(pos + GetSize(tempdir_name));
	}

	std::string  selfdir_name = proc_self_dirname();
	if (selfdir_name != "/") {
		while (1) {
			size_t pos = text.find(selfdir_name);
			if (pos == std::string::npos)
				break;
			text = text.substr(0, pos) + "<yosys-exe-dir>/" + text.substr(pos + GetSize(selfdir_name));
		}
	}

	return text;
}

struct abc_output_filter
{
	bool got_cr;
	int escape_seq_state;
	std::string linebuf;
	std::string tempdir_name;
	bool show_tempdir;

	abc_output_filter(std::string tempdir_name, bool show_tempdir) : tempdir_name(tempdir_name), show_tempdir(show_tempdir)
	{
		got_cr = false;
		escape_seq_state = 0;
	}

	void next_char(char ch)
	{
		if (escape_seq_state == 0 && ch == '\033') {
			escape_seq_state = 1;
			return;
		}
		if (escape_seq_state == 1) {
			escape_seq_state = ch == '[' ? 2 : 0;
			return;
		}
		if (escape_seq_state == 2) {
			if ((ch < '0' || '9' < ch) && ch != ';')
				escape_seq_state = 0;
			return;
		}
		escape_seq_state = 0;
		if (ch == '\r') {
			got_cr = true;
			return;
		}
		if (ch == '\n') {
			log("ABC: %s\n", replace_tempdir(linebuf, tempdir_name, show_tempdir).c_str());
			got_cr = false, linebuf.clear();
			return;
		}
		if (got_cr)
			got_cr = false, linebuf.clear();
		linebuf += ch;
	}

	void next_line(const std::string &line)
	{
		//int pi, po;
		//if (sscanf(line.c_str(), "Start-point = pi%d.  End-point = po%d.", &pi, &po) == 2) {
		//	log("ABC: Start-point = pi%d (%s).  End-point = po%d (%s).\n",
		//			pi, pi_map.count(pi) ? pi_map.at(pi).c_str() : "???",
		//			po, po_map.count(po) ? po_map.at(po).c_str() : "???");
		//	return;
		//}

		for (char ch : line)
			next_char(ch);
	}
};

void abc9_module(RTLIL::Design *design, RTLIL::Module *current_module, std::string script_file, std::string exe_file,
		bool cleanup, vector<int> lut_costs, bool retime_mode, std::string clk_str,
		bool /*keepff*/, std::string delay_target, std::string /*lutin_shared*/, bool fast_mode,
		bool show_tempdir, std::string box_file, std::string lut_file,
		std::string wire_delay)
{
	module = current_module;
	map_autoidx = autoidx++;

	if (clk_str != "$")
	{
		clk_polarity = true;
		clk_sig = RTLIL::SigSpec();

		en_polarity = true;
		en_sig = RTLIL::SigSpec();
	}

	if (!clk_str.empty() && clk_str != "$")
	{
		if (clk_str.find(',') != std::string::npos) {
			int pos = clk_str.find(',');
			std::string en_str = clk_str.substr(pos+1);
			clk_str = clk_str.substr(0, pos);
			if (en_str[0] == '!') {
				en_polarity = false;
				en_str = en_str.substr(1);
			}
			if (module->wires_.count(RTLIL::escape_id(en_str)) != 0)
				en_sig = assign_map(RTLIL::SigSpec(module->wires_.at(RTLIL::escape_id(en_str)), 0));
		}
		if (clk_str[0] == '!') {
			clk_polarity = false;
			clk_str = clk_str.substr(1);
		}
		if (module->wires_.count(RTLIL::escape_id(clk_str)) != 0)
			clk_sig = assign_map(RTLIL::SigSpec(module->wires_.at(RTLIL::escape_id(clk_str)), 0));
	}

	if (retime_mode && clk_sig.empty())
		log_cmd_error("Clock domain %s not found.\n", clk_str.c_str());

	std::string tempdir_name = "/tmp/yosys-abc-XXXXXX";
	if (!cleanup)
		tempdir_name[0] = tempdir_name[4] = '_';
	tempdir_name = make_temp_dir(tempdir_name);
	log_header(design, "Extracting gate netlist of module `%s' to `%s/input.xaig'..\n",
			module->name.c_str(), replace_tempdir(tempdir_name, tempdir_name, show_tempdir).c_str());

	std::string abc_script;

	if (!lut_costs.empty()) {
		abc_script += stringf("read_lut %s/lutdefs.txt; ", tempdir_name.c_str());
		if (!box_file.empty())
			abc_script += stringf("read_box -v %s; ", box_file.c_str());
	}
	else
	if (!lut_file.empty()) {
		abc_script += stringf("read_lut %s; ", lut_file.c_str());
		if (!box_file.empty())
			abc_script += stringf("read_box -v %s; ", box_file.c_str());
	}
	else
		log_abort();

	abc_script += stringf("&read %s/input.xaig; &ps; ", tempdir_name.c_str());

	if (!script_file.empty()) {
		if (script_file[0] == '+') {
			for (size_t i = 1; i < script_file.size(); i++)
				if (script_file[i] == '\'')
					abc_script += "'\\''";
				else if (script_file[i] == ',')
					abc_script += " ";
				else
					abc_script += script_file[i];
		} else
			abc_script += stringf("source %s", script_file.c_str());
	} else if (!lut_costs.empty() || !lut_file.empty()) {
		//bool all_luts_cost_same = true;
		//for (int this_cost : lut_costs)
		//	if (this_cost != lut_costs.front())
		//		all_luts_cost_same = false;
		abc_script += fast_mode ? ABC_FAST_COMMAND_LUT : ABC_COMMAND_LUT;
		//if (all_luts_cost_same && !fast_mode)
		//	abc_script += "; lutpack {S}";
	} else
		log_abort();

	//if (script_file.empty() && !delay_target.empty())
	//	for (size_t pos = abc_script.find("dretime;"); pos != std::string::npos; pos = abc_script.find("dretime;", pos+1))
	//		abc_script = abc_script.substr(0, pos) + "dretime; retime -o {D};" + abc_script.substr(pos+8);

	for (size_t pos = abc_script.find("{D}"); pos != std::string::npos; pos = abc_script.find("{D}", pos))
		abc_script = abc_script.substr(0, pos) + delay_target + abc_script.substr(pos+3);

	//for (size_t pos = abc_script.find("{S}"); pos != std::string::npos; pos = abc_script.find("{S}", pos))
	//	abc_script = abc_script.substr(0, pos) + lutin_shared + abc_script.substr(pos+3);

	for (size_t pos = abc_script.find("{W}"); pos != std::string::npos; pos = abc_script.find("{W}", pos))
		abc_script = abc_script.substr(0, pos) + wire_delay + abc_script.substr(pos+3);

	abc_script += stringf("; &write %s/output.aig", tempdir_name.c_str());
	abc_script = add_echos_to_abc_cmd(abc_script);

	for (size_t i = 0; i+1 < abc_script.size(); i++)
		if (abc_script[i] == ';' && abc_script[i+1] == ' ')
			abc_script[i+1] = '\n';

	FILE *f = fopen(stringf("%s/abc.script", tempdir_name.c_str()).c_str(), "wt");
	fprintf(f, "%s\n", abc_script.c_str());
	fclose(f);

	if (retime_mode || !clk_str.empty())
	{
		if (clk_sig.size() == 0)
			log("No%s clock domain found. Not extracting any FF cells.\n", clk_str.empty() ? "" : " matching");
		else {
			log("Found%s %s clock domain: %s", clk_str.empty() ? "" : " matching", clk_polarity ? "posedge" : "negedge", log_signal(clk_sig));
			if (en_sig.size() != 0)
				log(", enabled by %s%s", en_polarity ? "" : "!", log_signal(en_sig));
			log("\n");
		}
	}

	bool count_output = false;
	for (auto port_name : module->ports) {
		RTLIL::Wire *port_wire = module->wire(port_name);
		log_assert(port_wire);
		if (port_wire->port_output) {
			count_output = true;
			break;
		}
	}

	log_push();

	if (count_output)
	{
		design->selection_stack.emplace_back(false);
		RTLIL::Selection& sel = design->selection_stack.back();
		sel.select(module);

		// Behave as for "abc" where BLIF writer implicitly outputs all undef as zero
		Pass::call(design, "setundef -zero");

		Pass::call(design, "aigmap");

		handle_loops(design);

		//log("Extracted %d gates and %d wires to a netlist network with %d inputs and %d outputs.\n",
		//		count_gates, GetSize(signal_list), count_input, count_output);

#if 0
		Pass::call(design, stringf("write_verilog -noexpr -norename %s/before.xaig", tempdir_name.c_str()));
#endif
		Pass::call(design, stringf("write_xaiger -map %s/input.sym %s/input.xaig", tempdir_name.c_str(), tempdir_name.c_str()));

		std::string buffer;
		std::ifstream ifs;
#if 0
		buffer = stringf("%s/%s", tempdir_name.c_str(), "input.xaig");
		ifs.open(buffer);
		if (ifs.fail())
			log_error("Can't open ABC output file `%s'.\n", buffer.c_str());
		buffer = stringf("%s/%s", tempdir_name.c_str(), "input.sym");
		log_assert(!design->module("$__abc9__"));
		{
			AigerReader reader(design, ifs, "$__abc9__", "" /* clk_name */, buffer.c_str() /* map_filename */, true /* wideports */);
			reader.parse_xaiger();
		}
		ifs.close();
		Pass::call(design, stringf("write_verilog -noexpr -norename %s/%s", tempdir_name.c_str(), "input.v"));
		design->remove(design->module("$__abc9__"));
#endif

		design->selection_stack.pop_back();

		// Now 'unexpose' those wires by undoing
		// the expose operation -- remove them from PO/PI
		// and re-connecting them back together
		for (auto wire : module->wires()) {
			auto it = wire->attributes.find("\\abc_scc_break");
			if (it != wire->attributes.end()) {
				wire->attributes.erase(it);
				log_assert(wire->port_output);
				wire->port_output = false;
				RTLIL::Wire *i_wire = module->wire(wire->name.str() + ".abci");
				log_assert(i_wire);
				log_assert(i_wire->port_input);
				i_wire->port_input = false;
				module->connect(i_wire, wire);
			}
		}
		module->fixup_ports();


		log_header(design, "Executing ABC9.\n");

		if (!lut_costs.empty()) {
			buffer = stringf("%s/lutdefs.txt", tempdir_name.c_str());
			f = fopen(buffer.c_str(), "wt");
			if (f == NULL)
				log_error("Opening %s for writing failed: %s\n", buffer.c_str(), strerror(errno));
			for (int i = 0; i < GetSize(lut_costs); i++)
				fprintf(f, "%d %d.00 1.00\n", i+1, lut_costs.at(i));
			fclose(f);
		}

		buffer = stringf("%s -s -f %s/abc.script 2>&1", exe_file.c_str(), tempdir_name.c_str());
		log("Running ABC command: %s\n", replace_tempdir(buffer, tempdir_name, show_tempdir).c_str());

#ifndef YOSYS_LINK_ABC
		abc_output_filter filt(tempdir_name, show_tempdir);
		int ret = run_command(buffer, std::bind(&abc_output_filter::next_line, filt, std::placeholders::_1));
#else
		// These needs to be mutable, supposedly due to getopt
		char *abc_argv[5];
		string tmp_script_name = stringf("%s/abc.script", tempdir_name.c_str());
		abc_argv[0] = strdup(exe_file.c_str());
		abc_argv[1] = strdup("-s");
		abc_argv[2] = strdup("-f");
		abc_argv[3] = strdup(tmp_script_name.c_str());
		abc_argv[4] = 0;
		int ret = Abc_RealMain(4, abc_argv);
		free(abc_argv[0]);
		free(abc_argv[1]);
		free(abc_argv[2]);
		free(abc_argv[3]);
#endif
		if (ret != 0)
			log_error("ABC: execution of command \"%s\" failed: return code %d.\n", buffer.c_str(), ret);

		buffer = stringf("%s/%s", tempdir_name.c_str(), "output.aig");
		ifs.open(buffer);
		if (ifs.fail())
			log_error("Can't open ABC output file `%s'.\n", buffer.c_str());

		buffer = stringf("%s/%s", tempdir_name.c_str(), "input.sym");
		log_assert(!design->module("$__abc9__"));
		AigerReader reader(design, ifs, "$__abc9__", "" /* clk_name */, buffer.c_str() /* map_filename */, true /* wideports */);
		reader.parse_xaiger();
		ifs.close();

#if 0
		Pass::call(design, stringf("write_verilog -noexpr -norename %s/%s", tempdir_name.c_str(), "output.v"));
#endif

		log_header(design, "Re-integrating ABC9 results.\n");
		RTLIL::Module *mapped_mod = design->module("$__abc9__");
		if (mapped_mod == NULL)
			log_error("ABC output file does not contain a module `$__abc9__'.\n");

		pool<RTLIL::SigBit> output_bits;
		for (auto &it : mapped_mod->wires_) {
			RTLIL::Wire *w = it.second;
			RTLIL::Wire *remap_wire = module->addWire(remap_name(w->name), GetSize(w));
			if (markgroups) remap_wire->attributes["\\abcgroup"] = map_autoidx;
			if (w->port_output) {
				RTLIL::Wire *wire = module->wire(w->name);
				log_assert(wire);
				for (int i = 0; i < GetSize(wire); i++)
					output_bits.insert({wire, i});
			}

			auto jt = w->attributes.find("\\init");
			if (jt != w->attributes.end()) {
				auto r = remap_wire->attributes.insert(std::make_pair("\\init", jt->second));
				log_assert(r.second);
			}
		}

<<<<<<< HEAD
		dict<IdString, decltype(RTLIL::Cell::parameters)> erased_boxes;
		for (auto it = module->cells_.begin(); it != module->cells_.end(); ) {
			RTLIL::Cell* cell = it->second;
			if (cell->type.in("$_AND_", "$_NOT_", "$__ABC_FF_")) {
				it = module->cells_.erase(it);
				continue;
			}
			RTLIL::Module* box_module = design->module(cell->type);
			if (box_module && box_module->attributes.count("\\abc_box_id")) {
				erased_boxes.insert(std::make_pair(it->first, std::move(cell->parameters)));
				it = module->cells_.erase(it);
				continue;
			}
			++it;
		}
		// Do the same for module connections
=======
>>>>>>> b45d06d7
		for (auto &it : module->connections_) {
			auto &signal = it.first;
			auto bits = signal.bits();
			for (auto &b : bits)
				if (output_bits.count(b))
					b = module->addWire(NEW_ID);
			signal = std::move(bits);
		}

		vector<RTLIL::Cell*> boxes;
		for (auto it = module->cells_.begin(); it != module->cells_.end(); ) {
			RTLIL::Cell* cell = it->second;
			if (cell->type.in("$_AND_", "$_NOT_", "$__ABC_FF_")) {
				it = module->remove(it);
				continue;
			}
			RTLIL::Module* box_module = design->module(cell->type);
			if (box_module && box_module->attributes.count("\\abc_box_id"))
				boxes.emplace_back(it->second);
			++it;
		}

		std::map<std::string, int> cell_stats;
		for (auto c : mapped_mod->cells())
		{
			if (c->type == "$_NOT_") {
				RTLIL::Cell *cell;
				RTLIL::SigBit a_bit = c->getPort("\\A").as_bit();
				RTLIL::SigBit y_bit = c->getPort("\\Y").as_bit();
				if (!a_bit.wire) {
					c->setPort("\\Y", module->addWire(NEW_ID));
					RTLIL::Wire *wire = module->wire(remap_name(y_bit.wire->name));
					log_assert(wire);
					module->connect(RTLIL::SigBit(wire, y_bit.offset), RTLIL::S1);
				}
				else if (!lut_costs.empty() || !lut_file.empty()) {
					RTLIL::Cell* driving_lut = nullptr;
					// ABC can return NOT gates that drive POs
					if (!a_bit.wire->port_input) {
						// If it's not a NOT gate that that comes from a PI directly,
						// find the driving LUT and clone that to guarantee that we won't
						// increase the max logic depth
						// (TODO: Optimise by not cloning unless will increase depth)
						RTLIL::IdString driver_name;
						if (GetSize(a_bit.wire) == 1)
							driver_name = stringf("%s$lut", a_bit.wire->name.c_str());
						else
							driver_name = stringf("%s[%d]$lut", a_bit.wire->name.c_str(), a_bit.offset);
						driving_lut = mapped_mod->cell(driver_name);
					}

					if (!driving_lut) {
						// If a driver couldn't be found (could be from PI,
						// or from a box) then implement using a LUT
						cell = module->addLut(remap_name(stringf("%s$lut", c->name.c_str())),
								RTLIL::SigBit(module->wires_[remap_name(a_bit.wire->name)], a_bit.offset),
								RTLIL::SigBit(module->wires_[remap_name(y_bit.wire->name)], y_bit.offset),
								1);
					}
					else {
						auto driver_a = driving_lut->getPort("\\A").chunks();
						for (auto &chunk : driver_a)
							chunk.wire = module->wires_[remap_name(chunk.wire->name)];
						RTLIL::Const driver_lut = driving_lut->getParam("\\LUT");
						for (auto &b : driver_lut.bits) {
							if (b == RTLIL::State::S0) b = RTLIL::State::S1;
							else if (b == RTLIL::State::S1) b = RTLIL::State::S0;
						}
						cell = module->addLut(remap_name(stringf("%s$lut", c->name.c_str())),
								driver_a,
								RTLIL::SigBit(module->wires_[remap_name(y_bit.wire->name)], y_bit.offset),
								driver_lut);
					}
				}
				else {
					cell = module->addCell(remap_name(c->name), "$_NOT_");
					cell->setPort("\\A", RTLIL::SigBit(module->wires_[remap_name(a_bit.wire->name)], a_bit.offset));
					cell->setPort("\\Y", RTLIL::SigBit(module->wires_[remap_name(y_bit.wire->name)], y_bit.offset));
					cell_stats[RTLIL::unescape_id(c->type)]++;
				}
				if (markgroups) cell->attributes["\\abcgroup"] = map_autoidx;
				continue;
			}
			cell_stats[RTLIL::unescape_id(c->type)]++;

			if (c->type == "$lut") {
				if (GetSize(c->getPort("\\A")) == 1 && c->getParam("\\LUT").as_int() == 2) {
					SigSpec my_a = module->wires_[remap_name(c->getPort("\\A").as_wire()->name)];
					SigSpec my_y = module->wires_[remap_name(c->getPort("\\Y").as_wire()->name)];
					module->connect(my_y, my_a);
                                        if (markgroups) c->attributes["\\abcgroup"] = map_autoidx;
					continue;
				}
			}

			RTLIL::Cell *cell = module->addCell(remap_name(c->name), c->type);
			if (markgroups) cell->attributes["\\abcgroup"] = map_autoidx;
                        RTLIL::Cell *existing_cell = module->cell(c->name);
                        if (existing_cell) {
                                cell->parameters = std::move(existing_cell->parameters);
                                cell->attributes = std::move(existing_cell->attributes);
                        }
                        else {
                                cell->parameters = std::move(c->parameters);
                        }
			for (auto &conn : c->connections()) {
				RTLIL::SigSpec newsig;
				for (auto c : conn.second.chunks()) {
					if (c.width == 0)
						continue;
					//log_assert(c.width == 1);
					if (c.wire)
						c.wire = module->wires_[remap_name(c.wire->name)];
					newsig.append(c);
				}
				cell->setPort(conn.first, newsig);
			}
		}

                for (auto cell : boxes)
                        module->remove(cell);

		// Copy connections (and rename) from mapped_mod to module
		for (auto conn : mapped_mod->connections()) {
			if (!conn.first.is_fully_const()) {
				auto chunks = conn.first.chunks();
				for (auto &c : chunks)
					c.wire = module->wires_[remap_name(c.wire->name)];
				conn.first = std::move(chunks);
			}
			if (!conn.second.is_fully_const()) {
				auto chunks = conn.second.chunks();
				for (auto &c : chunks)
					if (c.wire)
						c.wire = module->wires_[remap_name(c.wire->name)];
				conn.second = std::move(chunks);
			}
			module->connect(conn);
		}

		for (auto &it : cell_stats)
			log("ABC RESULTS:   %15s cells: %8d\n", it.first.c_str(), it.second);
		int in_wires = 0, out_wires = 0;

		// Stitch in mapped_mod's inputs/outputs into module
		for (auto port_name : mapped_mod->ports) {
			RTLIL::Wire *port = mapped_mod->wire(port_name);
			log_assert(port);
			RTLIL::Wire *wire = module->wire(port->name);
			log_assert(wire);
			RTLIL::Wire *remap_wire = module->wire(remap_name(port->name));
			RTLIL::SigSpec signal = RTLIL::SigSpec(wire, 0, GetSize(remap_wire));
			log_assert(GetSize(signal) >= GetSize(remap_wire));

			RTLIL::SigSig conn;
			if (port->port_input) {
				conn.first = remap_wire;
				conn.second = signal;
				in_wires++;
				module->connect(conn);
			}
			if (port->port_output) {
				conn.first = signal;
				conn.second = remap_wire;
				out_wires++;
				module->connect(conn);
			}
		}

		//log("ABC RESULTS:        internal signals: %8d\n", int(signal_list.size()) - in_wires - out_wires);
		log("ABC RESULTS:           input signals: %8d\n", in_wires);
		log("ABC RESULTS:          output signals: %8d\n", out_wires);

		design->remove(mapped_mod);
	}
	else
	{
		log("Don't call ABC as there is nothing to map.\n");
	}

	if (cleanup)
	{
		log("Removing temp directory.\n");
		remove_directory(tempdir_name);
	}

	log_pop();
}

struct Abc9Pass : public Pass {
	Abc9Pass() : Pass("abc9", "use ABC9 for technology mapping") { }
	void help() YS_OVERRIDE
	{
		//   |---v---|---v---|---v---|---v---|---v---|---v---|---v---|---v---|---v---|---v---|
		log("\n");
		log("    abc9 [options] [selection]\n");
		log("\n");
		log("This pass uses the ABC tool [1] for technology mapping of yosys's internal gate\n");
		log("library to a target architecture.\n");
		log("\n");
		log("    -exe <command>\n");
#ifdef ABCEXTERNAL
		log("        use the specified command instead of \"" ABCEXTERNAL "\" to execute ABC.\n");
#else
		log("        use the specified command instead of \"<yosys-bindir>/yosys-abc\" to execute ABC.\n");
#endif
		log("        This can e.g. be used to call a specific version of ABC or a wrapper.\n");
		log("\n");
		log("    -script <file>\n");
		log("        use the specified ABC script file instead of the default script.\n");
		log("\n");
		log("        if <file> starts with a plus sign (+), then the rest of the filename\n");
		log("        string is interpreted as the command string to be passed to ABC. The\n");
		log("        leading plus sign is removed and all commas (,) in the string are\n");
		log("        replaced with blanks before the string is passed to ABC.\n");
		log("\n");
		log("        if no -script parameter is given, the following scripts are used:\n");
		log("\n");
		log("        for -lut/-luts (only one LUT size):\n");
		log("%s\n", fold_abc_cmd(ABC_COMMAND_LUT /*"; lutpack {S}"*/).c_str());
		log("\n");
		log("        for -lut/-luts (different LUT sizes):\n");
		log("%s\n", fold_abc_cmd(ABC_COMMAND_LUT).c_str());
		log("\n");
		log("    -fast\n");
		log("        use different default scripts that are slightly faster (at the cost\n");
		log("        of output quality):\n");
		log("\n");
		log("        for -lut/-luts:\n");
		log("%s\n", fold_abc_cmd(ABC_FAST_COMMAND_LUT).c_str());
		log("\n");
		log("    -D <picoseconds>\n");
		log("        set delay target. the string {D} in the default scripts above is\n");
		log("        replaced by this option when used, and an empty string otherwise\n");
		log("        (indicating best possible delay).\n");
//		log("        This also replaces 'dretime' with 'dretime; retime -o {D}' in the\n");
//		log("        default scripts above.\n");
		log("\n");
//		log("    -S <num>\n");
//		log("        maximum number of LUT inputs shared.\n");
//		log("        (replaces {S} in the default scripts above, default: -S 1)\n");
//		log("\n");
		log("    -lut <width>\n");
		log("        generate netlist using luts of (max) the specified width.\n");
		log("\n");
		log("    -lut <w1>:<w2>\n");
		log("        generate netlist using luts of (max) the specified width <w2>. All\n");
		log("        luts with width <= <w1> have constant cost. for luts larger than <w1>\n");
		log("        the area cost doubles with each additional input bit. the delay cost\n");
		log("        is still constant for all lut widths.\n");
		log("\n");
		log("    -lut <file>\n");
		log("        pass this file with lut library to ABC.\n");
		log("\n");
		log("    -luts <cost1>,<cost2>,<cost3>,<sizeN>:<cost4-N>,..\n");
		log("        generate netlist using luts. Use the specified costs for luts with 1,\n");
		log("        2, 3, .. inputs.\n");
		log("\n");
//		log("    -dff\n");
//		log("        also pass $_DFF_?_ and $_DFFE_??_ cells through ABC. modules with many\n");
//		log("        clock domains are automatically partitioned in clock domains and each\n");
//		log("        domain is passed through ABC independently.\n");
//		log("\n");
//		log("    -clk [!]<clock-signal-name>[,[!]<enable-signal-name>]\n");
//		log("        use only the specified clock domain. this is like -dff, but only FF\n");
//		log("        cells that belong to the specified clock domain are used.\n");
//		log("\n");
//		log("    -keepff\n");
//		log("        set the \"keep\" attribute on flip-flop output wires. (and thus preserve\n");
//		log("        them, for example for equivalence checking.)\n");
//		log("\n");
		log("    -nocleanup\n");
		log("        when this option is used, the temporary files created by this pass\n");
		log("        are not removed. this is useful for debugging.\n");
		log("\n");
		log("    -showtmp\n");
		log("        print the temp dir name in log. usually this is suppressed so that the\n");
		log("        command output is identical across runs.\n");
		log("\n");
		log("    -markgroups\n");
		log("        set a 'abcgroup' attribute on all objects created by ABC. The value of\n");
		log("        this attribute is a unique integer for each ABC process started. This\n");
		log("        is useful for debugging the partitioning of clock domains.\n");
		log("\n");
		log("    -box <file>\n");
		log("        pass this file with box library to ABC. Use with -lut.\n");
		log("\n");
		log("Note that this is a logic optimization pass within Yosys that is calling ABC\n");
		log("internally. This is not going to \"run ABC on your design\". It will instead run\n");
		log("ABC on logic snippets extracted from your design. You will not get any useful\n");
		log("output when passing an ABC script that writes a file. Instead write your full\n");
		log("design as BLIF file with write_blif and then load that into ABC externally if\n");
		log("you want to use ABC to convert your design into another format.\n");
		log("\n");
		log("[1] http://www.eecs.berkeley.edu/~alanmi/abc/\n");
		log("\n");
	}
	void execute(std::vector<std::string> args, RTLIL::Design *design) YS_OVERRIDE
	{
		log_header(design, "Executing ABC9 pass (technology mapping using ABC9).\n");
		log_push();

		assign_map.clear();

#ifdef ABCEXTERNAL
		std::string exe_file = ABCEXTERNAL;
#else
		std::string exe_file = proc_self_dirname() + "yosys-abc";
#endif
		std::string script_file, clk_str, box_file, lut_file;
		std::string delay_target, lutin_shared = "-S 1", wire_delay;
		bool fast_mode = false, retime_mode = false, keepff = false, cleanup = true;
		bool show_tempdir = false;
		vector<int> lut_costs;
		markgroups = false;

#if 0
		cleanup = false;
		show_tempdir = true;
#endif

#ifdef _WIN32
#ifndef ABCEXTERNAL
		if (!check_file_exists(exe_file + ".exe") && check_file_exists(proc_self_dirname() + "..\\yosys-abc.exe"))
			exe_file = proc_self_dirname() + "..\\yosys-abc";
#endif
#endif

		size_t argidx;
		char pwd [PATH_MAX];
		if (!getcwd(pwd, sizeof(pwd))) {
			log_cmd_error("getcwd failed: %s\n", strerror(errno));
			log_abort();
		}
		for (argidx = 1; argidx < args.size(); argidx++) {
			std::string arg = args[argidx];
			if (arg == "-exe" && argidx+1 < args.size()) {
				exe_file = args[++argidx];
				continue;
			}
			if (arg == "-script" && argidx+1 < args.size()) {
				script_file = args[++argidx];
				rewrite_filename(script_file);
				if (!script_file.empty() && !is_absolute_path(script_file) && script_file[0] != '+')
					script_file = std::string(pwd) + "/" + script_file;
				continue;
			}
			if (arg == "-D" && argidx+1 < args.size()) {
				delay_target = "-D " + args[++argidx];
				continue;
			}
			//if (arg == "-S" && argidx+1 < args.size()) {
			//	lutin_shared = "-S " + args[++argidx];
			//	continue;
			//}
			if (arg == "-lut" && argidx+1 < args.size()) {
				string arg = args[++argidx];
				size_t pos = arg.find_first_of(':');
				int lut_mode = 0, lut_mode2 = 0;
				if (pos != string::npos) {
					lut_mode = atoi(arg.substr(0, pos).c_str());
					lut_mode2 = atoi(arg.substr(pos+1).c_str());
				} else {
					pos = arg.find_first_of('.');
					if (pos != string::npos) {
						lut_file = arg;
						rewrite_filename(lut_file);
						if (!lut_file.empty() && !is_absolute_path(lut_file))
							lut_file = std::string(pwd) + "/" + lut_file;
					}
					else {
						lut_mode = atoi(arg.c_str());
						lut_mode2 = lut_mode;
					}
				}
				lut_costs.clear();
				for (int i = 0; i < lut_mode; i++)
					lut_costs.push_back(1);
				for (int i = lut_mode; i < lut_mode2; i++)
					lut_costs.push_back(2 << (i - lut_mode));
				continue;
			}
			if (arg == "-luts" && argidx+1 < args.size()) {
				lut_costs.clear();
				for (auto &tok : split_tokens(args[++argidx], ",")) {
					auto parts = split_tokens(tok, ":");
					if (GetSize(parts) == 0 && !lut_costs.empty())
						lut_costs.push_back(lut_costs.back());
					else if (GetSize(parts) == 1)
						lut_costs.push_back(atoi(parts.at(0).c_str()));
					else if (GetSize(parts) == 2)
						while (GetSize(lut_costs) < atoi(parts.at(0).c_str()))
							lut_costs.push_back(atoi(parts.at(1).c_str()));
					else
						log_cmd_error("Invalid -luts syntax.\n");
				}
				continue;
			}
			if (arg == "-fast") {
				fast_mode = true;
				continue;
			}
			if (arg == "-retime") {
				retime_mode = true;
				continue;
			}
			//if (arg == "-clk" && argidx+1 < args.size()) {
			//	clk_str = args[++argidx];
			//	retime_mode = true;
			//	continue;
			//}
			//if (arg == "-keepff") {
			//	keepff = true;
			//	continue;
			//}
			if (arg == "-nocleanup") {
				cleanup = false;
				continue;
			}
			if (arg == "-showtmp") {
				show_tempdir = true;
				continue;
			}
			if (arg == "-markgroups") {
				markgroups = true;
				continue;
			}
			if (arg == "-box" && argidx+1 < args.size()) {
				box_file = args[++argidx];
				rewrite_filename(box_file);
				if (!box_file.empty() && !is_absolute_path(box_file))
					box_file = std::string(pwd) + "/" + box_file;
				continue;
			}
			if (arg == "-W" && argidx+1 < args.size()) {
				wire_delay = "-W " + args[++argidx];
				continue;
			}
			break;
		}
		extra_args(args, argidx, design);

		for (auto mod : design->selected_modules())
		{
			if (mod->attributes.count("\\abc_box_id"))
				continue;

			if (mod->processes.size() > 0) {
				log("Skipping module %s as it contains processes.\n", log_id(mod));
				continue;
			}

			assign_map.set(mod);

			if (!retime_mode || !clk_str.empty()) {
				abc9_module(design, mod, script_file, exe_file, cleanup, lut_costs, retime_mode, clk_str, keepff,
						delay_target, lutin_shared, fast_mode, show_tempdir,
						box_file, lut_file, wire_delay);
				continue;
			}

			CellTypes ct(design);

			std::vector<RTLIL::Cell*> all_cells = mod->selected_cells();
			std::set<RTLIL::Cell*> unassigned_cells(all_cells.begin(), all_cells.end());

			std::set<RTLIL::Cell*> expand_queue, next_expand_queue;
			std::set<RTLIL::Cell*> expand_queue_up, next_expand_queue_up;
			std::set<RTLIL::Cell*> expand_queue_down, next_expand_queue_down;

			typedef tuple<bool, RTLIL::SigSpec, bool, RTLIL::SigSpec> clkdomain_t;
			std::map<clkdomain_t, std::vector<RTLIL::Cell*>> assigned_cells;
			std::map<RTLIL::Cell*, clkdomain_t> assigned_cells_reverse;

			std::map<RTLIL::Cell*, std::set<RTLIL::SigBit>> cell_to_bit, cell_to_bit_up, cell_to_bit_down;
			std::map<RTLIL::SigBit, std::set<RTLIL::Cell*>> bit_to_cell, bit_to_cell_up, bit_to_cell_down;

			for (auto cell : all_cells)
			{
				clkdomain_t key;

				for (auto &conn : cell->connections())
				for (auto bit : conn.second) {
					bit = assign_map(bit);
					if (bit.wire != nullptr) {
						cell_to_bit[cell].insert(bit);
						bit_to_cell[bit].insert(cell);
						if (ct.cell_input(cell->type, conn.first)) {
							cell_to_bit_up[cell].insert(bit);
							bit_to_cell_down[bit].insert(cell);
						}
						if (ct.cell_output(cell->type, conn.first)) {
							cell_to_bit_down[cell].insert(bit);
							bit_to_cell_up[bit].insert(cell);
						}
					}
				}

				if (cell->type == "$_DFF_N_" || cell->type == "$_DFF_P_")
				{
					key = clkdomain_t(cell->type == "$_DFF_P_", assign_map(cell->getPort("\\C")), true, RTLIL::SigSpec());
				}
				else
				if (cell->type == "$_DFFE_NN_" || cell->type == "$_DFFE_NP_" || cell->type == "$_DFFE_PN_" || cell->type == "$_DFFE_PP_")
				{
					bool this_clk_pol = cell->type == "$_DFFE_PN_" || cell->type == "$_DFFE_PP_";
					bool this_en_pol = cell->type == "$_DFFE_NP_" || cell->type == "$_DFFE_PP_";
					key = clkdomain_t(this_clk_pol, assign_map(cell->getPort("\\C")), this_en_pol, assign_map(cell->getPort("\\E")));
				}
				else
					continue;

				unassigned_cells.erase(cell);
				expand_queue.insert(cell);
				expand_queue_up.insert(cell);
				expand_queue_down.insert(cell);

				assigned_cells[key].push_back(cell);
				assigned_cells_reverse[cell] = key;
			}

			while (!expand_queue_up.empty() || !expand_queue_down.empty())
			{
				if (!expand_queue_up.empty())
				{
					RTLIL::Cell *cell = *expand_queue_up.begin();
					clkdomain_t key = assigned_cells_reverse.at(cell);
					expand_queue_up.erase(cell);

					for (auto bit : cell_to_bit_up[cell])
					for (auto c : bit_to_cell_up[bit])
						if (unassigned_cells.count(c)) {
							unassigned_cells.erase(c);
							next_expand_queue_up.insert(c);
							assigned_cells[key].push_back(c);
							assigned_cells_reverse[c] = key;
							expand_queue.insert(c);
						}
				}

				if (!expand_queue_down.empty())
				{
					RTLIL::Cell *cell = *expand_queue_down.begin();
					clkdomain_t key = assigned_cells_reverse.at(cell);
					expand_queue_down.erase(cell);

					for (auto bit : cell_to_bit_down[cell])
					for (auto c : bit_to_cell_down[bit])
						if (unassigned_cells.count(c)) {
							unassigned_cells.erase(c);
							next_expand_queue_up.insert(c);
							assigned_cells[key].push_back(c);
							assigned_cells_reverse[c] = key;
							expand_queue.insert(c);
						}
				}

				if (expand_queue_up.empty() && expand_queue_down.empty()) {
					expand_queue_up.swap(next_expand_queue_up);
					expand_queue_down.swap(next_expand_queue_down);
				}
			}

			while (!expand_queue.empty())
			{
				RTLIL::Cell *cell = *expand_queue.begin();
				clkdomain_t key = assigned_cells_reverse.at(cell);
				expand_queue.erase(cell);

				for (auto bit : cell_to_bit.at(cell)) {
					for (auto c : bit_to_cell[bit])
						if (unassigned_cells.count(c)) {
							unassigned_cells.erase(c);
							next_expand_queue.insert(c);
							assigned_cells[key].push_back(c);
							assigned_cells_reverse[c] = key;
						}
					bit_to_cell[bit].clear();
				}

				if (expand_queue.empty())
					expand_queue.swap(next_expand_queue);
			}

			clkdomain_t key(true, RTLIL::SigSpec(), true, RTLIL::SigSpec());
			for (auto cell : unassigned_cells) {
				assigned_cells[key].push_back(cell);
				assigned_cells_reverse[cell] = key;
			}

			log_header(design, "Summary of detected clock domains:\n");
			for (auto &it : assigned_cells)
				log("  %d cells in clk=%s%s, en=%s%s\n", GetSize(it.second),
						std::get<0>(it.first) ? "" : "!", log_signal(std::get<1>(it.first)),
						std::get<2>(it.first) ? "" : "!", log_signal(std::get<3>(it.first)));

			for (auto &it : assigned_cells) {
				clk_polarity = std::get<0>(it.first);
				clk_sig = assign_map(std::get<1>(it.first));
				en_polarity = std::get<2>(it.first);
				en_sig = assign_map(std::get<3>(it.first));
				abc9_module(design, mod, script_file, exe_file, cleanup, lut_costs, !clk_sig.empty(), "$",
						keepff, delay_target, lutin_shared, fast_mode, show_tempdir,
						box_file, lut_file, wire_delay);
				assign_map.set(mod);
			}
		}

		Pass::call(design, "clean");

		assign_map.clear();

		log_pop();
	}
} Abc9Pass;

PRIVATE_NAMESPACE_END<|MERGE_RESOLUTION|>--- conflicted
+++ resolved
@@ -509,25 +509,6 @@
 			}
 		}
 
-<<<<<<< HEAD
-		dict<IdString, decltype(RTLIL::Cell::parameters)> erased_boxes;
-		for (auto it = module->cells_.begin(); it != module->cells_.end(); ) {
-			RTLIL::Cell* cell = it->second;
-			if (cell->type.in("$_AND_", "$_NOT_", "$__ABC_FF_")) {
-				it = module->cells_.erase(it);
-				continue;
-			}
-			RTLIL::Module* box_module = design->module(cell->type);
-			if (box_module && box_module->attributes.count("\\abc_box_id")) {
-				erased_boxes.insert(std::make_pair(it->first, std::move(cell->parameters)));
-				it = module->cells_.erase(it);
-				continue;
-			}
-			++it;
-		}
-		// Do the same for module connections
-=======
->>>>>>> b45d06d7
 		for (auto &it : module->connections_) {
 			auto &signal = it.first;
 			auto bits = signal.bits();
